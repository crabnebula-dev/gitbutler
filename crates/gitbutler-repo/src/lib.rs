--- conflicted
+++ resolved
@@ -17,14 +17,9 @@
 
 pub mod askpass;
 
-<<<<<<< HEAD
-mod conflicts;
-
 mod change_reference;
 
 pub use change_reference::{
     create_change_reference, list_branch_references, push_change_reference, update_change_reference,
 };
-=======
-pub mod temporary_workdir;
->>>>>>> a7399ab0
+pub mod temporary_workdir;