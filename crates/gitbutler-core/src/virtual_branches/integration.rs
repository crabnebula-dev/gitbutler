use std::path::PathBuf;

use anyhow::{anyhow, Context, Result};
use bstr::ByteSlice;
use lazy_static::lazy_static;

use super::{errors::VerifyError, find_real_tree, VirtualBranchesHandle};
use crate::{
    git::{self, CommitExt},
    project_repository::{self, conflicts, LogUntil},
    virtual_branches::branch::BranchCreateRequest,
};

lazy_static! {
    pub static ref GITBUTLER_INTEGRATION_REFERENCE: git::LocalRefname =
        git::LocalRefname::new("gitbutler/integration", None);
}

const WORKSPACE_HEAD: &str = "Workspace Head";
pub const GITBUTLER_INTEGRATION_COMMIT_AUTHOR_NAME: &str = "GitButler";
pub const GITBUTLER_INTEGRATION_COMMIT_AUTHOR_EMAIL: &str = "gitbutler@gitbutler.com";

fn get_committer<'a>() -> Result<git2::Signature<'a>> {
    Ok(git2::Signature::now(
        GITBUTLER_INTEGRATION_COMMIT_AUTHOR_NAME,
        GITBUTLER_INTEGRATION_COMMIT_AUTHOR_EMAIL,
    )?)
}

// Creates and returns a merge commit of all active branch heads.
//
// This is the base against which we diff the working directory to understand
// what files have been modified.
pub fn get_workspace_head(
    vb_state: &VirtualBranchesHandle,
    project_repo: &project_repository::Repository,
) -> Result<git::Oid> {
    let target = vb_state
        .get_default_target()
        .context("failed to get target")?;
    let repo: &git2::Repository = (&project_repo.git_repository).into();
    let vb_state = project_repo.project().virtual_branches();

    let all_virtual_branches = vb_state.list_branches()?;
    let applied_branches = all_virtual_branches
        .iter()
        .filter(|branch| branch.applied)
        .collect::<Vec<_>>();

    let target_commit = repo.find_commit(target.sha.into())?;
    let mut workspace_tree = target_commit.tree()?;

<<<<<<< HEAD
    // Merge applied branches into one `workspace_tree`.
    for branch in &applied_virtual_branches {
        let branch_head = repo.find_commit(branch.head.into())?;
        let branch_tree = find_real_tree(project_repository, &branch_head, None)?;

        if let Ok(mut result) = repo.merge_trees(&target_tree, &workspace_tree, (&branch_tree).into(), None)
        {
            if !result.has_conflicts() {
                let final_tree_oid = result.write_tree_to(repo)?;
                workspace_tree = repo.find_tree(final_tree_oid)?;
=======
    if conflicts::is_conflicting::<String>(project_repo, None)? {
        let merge_parent =
            conflicts::merge_parent(project_repo)?.ok_or(anyhow!("No merge parent"))?;
        let first_branch = applied_branches.first().ok_or(anyhow!("No branches"))?;

        let merge_base = repo.merge_base(first_branch.head.into(), merge_parent.into())?;
        workspace_tree = repo.find_commit(merge_base)?.tree()?;
    } else {
        for branch in &applied_branches {
            let branch_tree = repo.find_commit(branch.head.into())?.tree()?;
            let merge_tree = repo.find_commit(target.sha.into())?.tree()?;
            let mut index = repo.merge_trees(&merge_tree, &workspace_tree, &branch_tree, None)?;

            if !index.has_conflicts() {
                workspace_tree = repo.find_tree(index.write_tree_to(repo)?)?;
>>>>>>> 93d019af
            } else {
                return Err(anyhow!("Merge conflict between base and {:?}", branch.name));
            }
        }
    }

    let branch_heads = applied_branches
        .iter()
        .map(|b| repo.find_commit(b.head.into()))
        .collect::<Result<Vec<_>, _>>()?;
    let branch_head_refs = branch_heads.iter().collect::<Vec<_>>();

    // If no branches are applied then the workspace head is the target.
    if branch_head_refs.is_empty() {
        return Ok(target_commit.id().into());
    }

    // TODO(mg): Can we make this a constant?
    let committer = get_committer()?;

    // Create merge commit of branch heads.
    let workspace_head_id = repo.commit(
        None,
        &committer,
        &committer,
        WORKSPACE_HEAD,
        &workspace_tree,
        &branch_head_refs,
    )?;
    Ok(workspace_head_id.into())
}

// Before switching the user to our gitbutler integration branch we save
// the current branch into a text file. It is used in generating the commit
// message for integration branch, as a helpful hint about how to get back
// to where you were.
struct PreviousHead {
    head: String,
    sha: String,
}

fn read_integration_file(path: &PathBuf) -> Result<Option<PreviousHead>> {
    if let Ok(prev_data) = std::fs::read_to_string(path) {
        let parts: Vec<&str> = prev_data.split(':').collect();
        let prev_head = parts[0].to_string();
        let prev_sha = parts[1].to_string();
        Ok(Some(PreviousHead {
            head: prev_head,
            sha: prev_sha,
        }))
    } else {
        Ok(None)
    }
}

fn write_integration_file(head: &git2::Reference, path: PathBuf) -> Result<()> {
    let sha = head.target().unwrap().to_string();
    std::fs::write(path, format!(":{}", sha))?;
    Ok(())
}
pub fn update_gitbutler_integration(
    vb_state: &VirtualBranchesHandle,
    project_repository: &project_repository::Repository,
) -> Result<git::Oid> {
    let target = vb_state
        .get_default_target()
        .context("failed to get target")?;

    let repo: &git2::Repository = (&project_repository.git_repository).into();

    // get commit object from target.sha
    let target_commit = repo.find_commit(target.sha.into())?;

    // get current repo head for reference
    let head_ref = repo.head()?;
    let integration_filepath = repo.path().join("integration");
    let mut prev_branch = read_integration_file(&integration_filepath)?;
    if let Some(branch) = &prev_branch {
        if branch.head != GITBUTLER_INTEGRATION_REFERENCE.to_string() {
            // we are moving from a regular branch to our gitbutler integration branch, write a file to
            // .git/integration with the previous head and name
            write_integration_file(&head_ref, integration_filepath)?;
            prev_branch = Some(PreviousHead {
                head: head_ref.target().unwrap().to_string(),
                sha: head_ref.target().unwrap().to_string(),
            });
        }
    }

    let vb_state = project_repository.project().virtual_branches();

    // get all virtual branches, we need to try to update them all
    let all_virtual_branches = vb_state
        .list_branches()
        .context("failed to list virtual branches")?;

    let applied_virtual_branches = all_virtual_branches
        .iter()
        .filter(|branch| branch.applied)
        .collect::<Vec<_>>();

    let integration_commit =
        repo.find_commit(get_workspace_head(&vb_state, project_repository)?.into())?;
    let integration_tree = integration_commit.tree()?;

    // message that says how to get back to where they were
    let mut message = "GitButler Integration Commit".to_string();
    message.push_str("\n\n");
    message.push_str(
        "This is an integration commit for the virtual branches that GitButler is tracking.\n\n",
    );
    message.push_str(
        "Due to GitButler managing multiple virtual branches, you cannot switch back and\n",
    );
    message.push_str("forth between git branches and virtual branches easily. \n\n");

    message.push_str("If you switch to another branch, GitButler will need to be reinitialized.\n");
    message.push_str("If you commit on this branch, GitButler will throw it away.\n\n");
    message.push_str("Here are the branches that are currently applied:\n");
    for branch in &applied_virtual_branches {
        message.push_str(" - ");
        message.push_str(branch.name.as_str());
        message.push_str(format!(" ({})", &branch.refname()).as_str());
        message.push('\n');

        if branch.head != target.sha {
            message.push_str("   branch head: ");
            message.push_str(&branch.head.to_string());
            message.push('\n');
        }
        for file in &branch.ownership.claims {
            message.push_str("   - ");
            message.push_str(&file.file_path.display().to_string());
            message.push('\n');
        }
    }
    if let Some(prev_branch) = prev_branch {
        message.push_str("\nYour previous branch was: ");
        message.push_str(&prev_branch.head);
        message.push_str("\n\n");
        message.push_str("The sha for that commit was: ");
        message.push_str(&prev_branch.sha);
        message.push_str("\n\n");
    }
    message.push_str("For more information about what we're doing here, check out our docs:\n");
    message.push_str("https://docs.gitbutler.com/features/virtual-branches/integration-branch\n");

    let committer = get_committer()?;

    // It would be nice if we could pass an `update_ref` parameter to this function, but that
    // requires committing to the tip of the branch, and we're mostly replacing the tip.
    let final_commit = repo.commit(
        None,
        &committer,
        &committer,
        &message,
        &integration_commit.tree()?,
        &[&target_commit],
    )?;

    // Create or replace the integration branch reference, then set as HEAD.
    repo.reference(
        &GITBUTLER_INTEGRATION_REFERENCE.clone().to_string(),
        final_commit,
        true,
        "updated integration commit",
    )?;
    repo.set_head(&GITBUTLER_INTEGRATION_REFERENCE.clone().to_string())?;

    let mut index = repo.index()?;
    index.read_tree(&integration_tree)?;
    index.write()?;

    // finally, update the refs/gitbutler/ heads to the states of the current virtual branches
    for branch in &all_virtual_branches {
        let wip_tree = repo.find_tree(branch.tree.into())?;
        let mut branch_head = repo.find_commit(branch.head.into())?;
        let head_tree = branch_head.tree()?;

        // create a wip commit if there is wip
        if head_tree.id() != wip_tree.id() {
            let mut message = "GitButler WIP Commit".to_string();
            message.push_str("\n\n");
            message.push_str("This is a WIP commit for the virtual branch '");
            message.push_str(branch.name.as_str());
            message.push_str("'\n\n");
            message.push_str("This commit is used to store the state of the virtual branch\n");
            message.push_str("while you are working on it. It is not meant to be used for\n");
            message.push_str("anything else.\n\n");
            let branch_head_oid = repo.commit(
                None,
                &committer,
                &committer,
                &message,
                &wip_tree,
                &[&branch_head],
                // None,
            )?;
            branch_head = repo.find_commit(branch_head_oid)?;
        }

        repo.reference(
            &branch.refname().to_string(),
            branch_head.id(),
            true,
            "update virtual branch",
        )?;
    }

    Ok(final_commit.into())
}

pub fn verify_branch(
    project_repository: &project_repository::Repository,
) -> Result<(), VerifyError> {
    verify_current_branch_name(project_repository)?;
    verify_head_is_set(project_repository)?;
    verify_head_is_clean(project_repository)?;
    Ok(())
}

fn verify_head_is_clean(
    project_repository: &project_repository::Repository,
) -> Result<(), VerifyError> {
    let head_commit = project_repository
        .git_repository
        .head()
        .context("failed to get head")?
        .peel_to_commit()
        .context("failed to peel to commit")?;

    let vb_handle = VirtualBranchesHandle::new(project_repository.project().gb_dir());
    let default_target = vb_handle
        .get_default_target()
        .context("failed to get default target")?;

    let mut extra_commits = project_repository
        .log(
            head_commit.id().into(),
            LogUntil::Commit(default_target.sha),
        )
        .context("failed to get log")?;

    let integration_commit = extra_commits.pop();

    if integration_commit.is_none() {
        // no integration commit found
        return Err(VerifyError::NoIntegrationCommit);
    }

    if extra_commits.is_empty() {
        // no extra commits found, so we're good
        return Ok(());
    }

    project_repository
        .git_repository
        .reset(
            integration_commit.as_ref().unwrap(),
            git2::ResetType::Soft,
            None,
        )
        .context("failed to reset to integration commit")?;

    let mut new_branch = super::create_virtual_branch(
        project_repository,
        &BranchCreateRequest {
            name: extra_commits
                .last()
                .map(|commit| commit.message_bstr().to_string()),
            ..Default::default()
        },
    )
    .context("failed to create virtual branch")?;

    // rebasing the extra commits onto the new branch
    let vb_state = project_repository.project().virtual_branches();
    extra_commits.reverse();
    let mut head = new_branch.head;
    for commit in extra_commits {
        let new_branch_head = project_repository
            .git_repository
            .find_commit(head)
            .context("failed to find new branch head")?;

        let rebased_commit_oid = project_repository
            .git_repository
            .commit(
                None,
                &commit.author(),
                &commit.committer(),
                &commit.message_bstr().to_str_lossy(),
                &commit.tree().unwrap(),
                &[&new_branch_head],
                None,
            )
            .context(format!(
                "failed to rebase commit {} onto new branch",
                commit.id()
            ))?;

        let rebased_commit = project_repository
            .git_repository
            .find_commit(rebased_commit_oid)
            .context(format!(
                "failed to find rebased commit {}",
                rebased_commit_oid
            ))?;

        new_branch.head = rebased_commit.id().into();
        new_branch.tree = rebased_commit.tree_id().into();
        vb_state
            .set_branch(new_branch.clone())
            .context("failed to write branch")?;

        head = rebased_commit.id().into();
    }
    Ok(())
}

fn verify_head_is_set(
    project_repository: &project_repository::Repository,
) -> Result<(), VerifyError> {
    match project_repository
        .get_head()
        .context("failed to get head")
        .map_err(VerifyError::Other)?
        .name()
    {
        Some(refname) if refname.to_string() == GITBUTLER_INTEGRATION_REFERENCE.to_string() => {
            Ok(())
        }
        None => Err(VerifyError::DetachedHead),
        Some(head_name) => Err(VerifyError::InvalidHead(head_name.to_string())),
    }
}

// Returns an error if repo head is not pointing to the integration branch.
pub fn verify_current_branch_name(
    project_repository: &project_repository::Repository,
) -> Result<bool, VerifyError> {
    match project_repository.get_head()?.name() {
        Some(head) => {
            if head.to_string() != GITBUTLER_INTEGRATION_REFERENCE.to_string() {
                return Err(VerifyError::InvalidHead(head.to_string()));
            }
            Ok(true)
        }
        None => Err(VerifyError::HeadNotFound),
    }
}<|MERGE_RESOLUTION|>--- conflicted
+++ resolved
@@ -48,20 +48,9 @@
         .collect::<Vec<_>>();
 
     let target_commit = repo.find_commit(target.sha.into())?;
+    let target_tree = find_real_tree(project_repo, &target_commit, None)?;
     let mut workspace_tree = target_commit.tree()?;
 
-<<<<<<< HEAD
-    // Merge applied branches into one `workspace_tree`.
-    for branch in &applied_virtual_branches {
-        let branch_head = repo.find_commit(branch.head.into())?;
-        let branch_tree = find_real_tree(project_repository, &branch_head, None)?;
-
-        if let Ok(mut result) = repo.merge_trees(&target_tree, &workspace_tree, (&branch_tree).into(), None)
-        {
-            if !result.has_conflicts() {
-                let final_tree_oid = result.write_tree_to(repo)?;
-                workspace_tree = repo.find_tree(final_tree_oid)?;
-=======
     if conflicts::is_conflicting::<String>(project_repo, None)? {
         let merge_parent =
             conflicts::merge_parent(project_repo)?.ok_or(anyhow!("No merge parent"))?;
@@ -71,15 +60,20 @@
         workspace_tree = repo.find_commit(merge_base)?.tree()?;
     } else {
         for branch in &applied_branches {
-            let branch_tree = repo.find_commit(branch.head.into())?.tree()?;
-            let merge_tree = repo.find_commit(target.sha.into())?.tree()?;
-            let mut index = repo.merge_trees(&merge_tree, &workspace_tree, &branch_tree, None)?;
-
-            if !index.has_conflicts() {
-                workspace_tree = repo.find_tree(index.write_tree_to(repo)?)?;
->>>>>>> 93d019af
+            let branch_head = repo.find_commit(branch.head.into())?;
+            let branch_tree = find_real_tree(project_repo, &branch_head, None)?;
+
+            if let Ok(mut result) =
+                repo.merge_trees(&target_tree.clone(), &workspace_tree, &branch_tree, None)
+            {
+                if !result.has_conflicts() {
+                    let final_tree_oid = result.write_tree_to(repo)?;
+                    workspace_tree = repo.find_tree(final_tree_oid)?;
+                } else {
+                    return Err(anyhow!("Merge conflict between base and {:?}", branch.name));
+                }
             } else {
-                return Err(anyhow!("Merge conflict between base and {:?}", branch.name));
+                return Err(anyhow!("Could not merge trees on {:?}", branch.name));
             }
         }
     }
