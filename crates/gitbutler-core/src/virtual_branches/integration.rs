use std::{path::PathBuf, vec};

use anyhow::{anyhow, bail, Context, Result};
use bstr::ByteSlice;
use lazy_static::lazy_static;

<<<<<<< HEAD
use super::{errors::VerifyError, find_real_tree, VirtualBranchesHandle};
=======
use super::VirtualBranchesHandle;
use crate::virtual_branches::errors::Marker;
>>>>>>> e9011d85
use crate::{
    git::{self, CommitExt},
    project_repository::{self, conflicts, LogUntil},
    virtual_branches::branch::BranchCreateRequest,
};

lazy_static! {
    pub static ref GITBUTLER_INTEGRATION_REFERENCE: git::LocalRefname =
        git::LocalRefname::new("gitbutler/integration", None);
}

const WORKSPACE_HEAD: &str = "Workspace Head";
pub const GITBUTLER_INTEGRATION_COMMIT_AUTHOR_NAME: &str = "GitButler";
pub const GITBUTLER_INTEGRATION_COMMIT_AUTHOR_EMAIL: &str = "gitbutler@gitbutler.com";

fn get_committer<'a>() -> Result<git2::Signature<'a>> {
    Ok(git2::Signature::now(
        GITBUTLER_INTEGRATION_COMMIT_AUTHOR_NAME,
        GITBUTLER_INTEGRATION_COMMIT_AUTHOR_EMAIL,
    )?)
}

// Creates and returns a merge commit of all active branch heads.
//
// This is the base against which we diff the working directory to understand
// what files have been modified.
pub fn get_workspace_head(
    vb_state: &VirtualBranchesHandle,
    project_repo: &project_repository::Repository,
) -> Result<git::Oid> {
    let target = vb_state
        .get_default_target()
        .context("failed to get target")?;
    let repo: &git2::Repository = (&project_repo.git_repository).into();
    let vb_state = project_repo.project().virtual_branches();

    let all_virtual_branches = vb_state.list_branches()?;
    let applied_branches = all_virtual_branches
        .iter()
        .filter(|branch| branch.applied)
        .collect::<Vec<_>>();

    let target_commit = repo.find_commit(target.sha.into())?;
    let target_tree = find_real_tree(project_repo, &target_commit, None)?;
    let mut workspace_tree = target_commit.tree()?;

<<<<<<< HEAD
    let merge_parent = conflicts::merge_parent(project_repo)?;
    let is_conflicting = conflicts::is_conflicting::<String>(project_repo, None)?;
=======
    if conflicts::is_conflicting(project_repo, None)? {
        let merge_parent =
            conflicts::merge_parent(project_repo)?.ok_or(anyhow!("No merge parent"))?;
        let first_branch = applied_branches.first().ok_or(anyhow!("No branches"))?;
>>>>>>> e9011d85

    if is_conflicting && merge_parent.is_some() {
        let merge_parent = merge_parent.unwrap();
        let first_branch = applied_branches.first().ok_or(anyhow!("No branches"))?;
        let merge_base = repo.merge_base(first_branch.head.into(), merge_parent.into())?;
        workspace_tree = repo.find_commit(merge_base)?.tree()?;
    } else {
        for branch in &applied_branches {
            let branch_head = repo.find_commit(branch.head.into())?;
            let branch_tree = find_real_tree(project_repo, &branch_head, None)?;

            if let Ok(mut result) =
                repo.merge_trees(&target_tree.clone(), &workspace_tree, &branch_tree, None)
            {
                if !result.has_conflicts() {
                    let final_tree_oid = result.write_tree_to(repo)?;
                    workspace_tree = repo.find_tree(final_tree_oid)?;
                } else {
                    return Err(anyhow!("Merge conflict between base and {:?}", branch.name));
                }
            } else {
                return Err(anyhow!("Could not merge trees on {:?}", branch.name));
            }
        }
    }

    let branch_heads = applied_branches
        .iter()
        .map(|b| repo.find_commit(b.head.into()))
        .collect::<Result<Vec<_>, _>>()?;
    let branch_head_refs = branch_heads.iter().collect::<Vec<_>>();

    // If no branches are applied then the workspace head is the target.
    if branch_head_refs.is_empty() {
        return Ok(target_commit.id().into());
    }

    // TODO(mg): Can we make this a constant?
    let committer = get_committer()?;

    let mut heads: Vec<git2::Commit<'_>> = applied_branches
        .iter()
        .filter(|b| b.head != target.sha)
        .map(|b| repo.find_commit(b.head.into()))
        .filter_map(Result::ok)
        .collect();

    if heads.is_empty() {
        heads = vec![target_commit.clone()]
    }

    // TODO: Why does commit only accept a slice of commits? Feels like we
    // could make use of AsRef with the right traits.
    let head_refs: Vec<&git2::Commit<'_>> = heads.iter().collect();

    let workspace_head_id = repo.commit(
        None,
        &committer,
        &committer,
        WORKSPACE_HEAD,
        &workspace_tree,
        head_refs.as_slice(),
    )?;
    Ok(workspace_head_id.into())
}

// Before switching the user to our gitbutler integration branch we save
// the current branch into a text file. It is used in generating the commit
// message for integration branch, as a helpful hint about how to get back
// to where you were.
struct PreviousHead {
    head: String,
    sha: String,
}

fn read_integration_file(path: &PathBuf) -> Result<Option<PreviousHead>> {
    if let Ok(prev_data) = std::fs::read_to_string(path) {
        let parts: Vec<&str> = prev_data.split(':').collect();
        let prev_head = parts[0].to_string();
        let prev_sha = parts[1].to_string();
        Ok(Some(PreviousHead {
            head: prev_head,
            sha: prev_sha,
        }))
    } else {
        Ok(None)
    }
}

fn write_integration_file(head: &git2::Reference, path: PathBuf) -> Result<()> {
    let sha = head.target().unwrap().to_string();
    std::fs::write(path, format!(":{}", sha))?;
    Ok(())
}
pub fn update_gitbutler_integration(
    vb_state: &VirtualBranchesHandle,
    project_repository: &project_repository::Repository,
) -> Result<git::Oid> {
    let target = vb_state
        .get_default_target()
        .context("failed to get target")?;

    let repo: &git2::Repository = (&project_repository.git_repository).into();

    // get commit object from target.sha
    let target_commit = repo.find_commit(target.sha.into())?;

    // get current repo head for reference
    let head_ref = repo.head()?;
    let integration_filepath = repo.path().join("integration");
    let mut prev_branch = read_integration_file(&integration_filepath)?;
    if let Some(branch) = &prev_branch {
        if branch.head != GITBUTLER_INTEGRATION_REFERENCE.to_string() {
            // we are moving from a regular branch to our gitbutler integration branch, write a file to
            // .git/integration with the previous head and name
            write_integration_file(&head_ref, integration_filepath)?;
            prev_branch = Some(PreviousHead {
                head: head_ref.target().unwrap().to_string(),
                sha: head_ref.target().unwrap().to_string(),
            });
        }
    }

    let vb_state = project_repository.project().virtual_branches();

    // get all virtual branches, we need to try to update them all
    let all_virtual_branches = vb_state
        .list_branches()
        .context("failed to list virtual branches")?;

    let applied_virtual_branches = all_virtual_branches
        .iter()
        .filter(|branch| branch.applied)
        .collect::<Vec<_>>();

    let integration_commit =
        repo.find_commit(get_workspace_head(&vb_state, project_repository)?.into())?;
    let integration_tree = integration_commit.tree()?;

    // message that says how to get back to where they were
    let mut message = "GitButler Integration Commit".to_string();
    message.push_str("\n\n");
    message.push_str(
        "This is an integration commit for the virtual branches that GitButler is tracking.\n\n",
    );
    message.push_str(
        "Due to GitButler managing multiple virtual branches, you cannot switch back and\n",
    );
    message.push_str("forth between git branches and virtual branches easily. \n\n");

    message.push_str("If you switch to another branch, GitButler will need to be reinitialized.\n");
    message.push_str("If you commit on this branch, GitButler will throw it away.\n\n");
    message.push_str("Here are the branches that are currently applied:\n");
    for branch in &applied_virtual_branches {
        message.push_str(" - ");
        message.push_str(branch.name.as_str());
        message.push_str(format!(" ({})", &branch.refname()).as_str());
        message.push('\n');

        if branch.head != target.sha {
            message.push_str("   branch head: ");
            message.push_str(&branch.head.to_string());
            message.push('\n');
        }
        for file in &branch.ownership.claims {
            message.push_str("   - ");
            message.push_str(&file.file_path.display().to_string());
            message.push('\n');
        }
    }
    if let Some(prev_branch) = prev_branch {
        message.push_str("\nYour previous branch was: ");
        message.push_str(&prev_branch.head);
        message.push_str("\n\n");
        message.push_str("The sha for that commit was: ");
        message.push_str(&prev_branch.sha);
        message.push_str("\n\n");
    }
    message.push_str("For more information about what we're doing here, check out our docs:\n");
    message.push_str("https://docs.gitbutler.com/features/virtual-branches/integration-branch\n");

    let committer = get_committer()?;

    // It would be nice if we could pass an `update_ref` parameter to this function, but that
    // requires committing to the tip of the branch, and we're mostly replacing the tip.
    let final_commit = repo.commit(
        None,
        &committer,
        &committer,
        &message,
        &integration_commit.tree()?,
        &[&target_commit],
    )?;

    // Create or replace the integration branch reference, then set as HEAD.
    repo.reference(
        &GITBUTLER_INTEGRATION_REFERENCE.clone().to_string(),
        final_commit,
        true,
        "updated integration commit",
    )?;
    repo.set_head(&GITBUTLER_INTEGRATION_REFERENCE.clone().to_string())?;

    let mut index = repo.index()?;
    index.read_tree(&integration_tree)?;
    index.write()?;

    // finally, update the refs/gitbutler/ heads to the states of the current virtual branches
    for branch in &all_virtual_branches {
        let wip_tree = repo.find_tree(branch.tree.into())?;
        let mut branch_head = repo.find_commit(branch.head.into())?;
        let head_tree = branch_head.tree()?;

        // create a wip commit if there is wip
        if head_tree.id() != wip_tree.id() {
            let mut message = "GitButler WIP Commit".to_string();
            message.push_str("\n\n");
            message.push_str("This is a WIP commit for the virtual branch '");
            message.push_str(branch.name.as_str());
            message.push_str("'\n\n");
            message.push_str("This commit is used to store the state of the virtual branch\n");
            message.push_str("while you are working on it. It is not meant to be used for\n");
            message.push_str("anything else.\n\n");
            let branch_head_oid = repo.commit(
                None,
                &committer,
                &committer,
                &message,
                &wip_tree,
                &[&branch_head],
                // None,
            )?;
            branch_head = repo.find_commit(branch_head_oid)?;
        }

        repo.reference(
            &branch.refname().to_string(),
            branch_head.id(),
            true,
            "update virtual branch",
        )?;
    }

    Ok(final_commit.into())
}

pub fn verify_branch(project_repository: &project_repository::Repository) -> Result<()> {
    project_repository
        .verify_current_branch_name()
        .and_then(|me| me.verify_head_is_set())
        .and_then(|me| me.verify_head_is_clean())
        .context(Marker::VerificationFailure)?;
    Ok(())
}

impl project_repository::Repository {
    fn verify_head_is_set(&self) -> Result<&Self> {
        match self.get_head().context("failed to get head")?.name() {
            Some(refname) if refname.to_string() == GITBUTLER_INTEGRATION_REFERENCE.to_string() => {
                Ok(self)
            }
            Some(head_name) => Err(invalid_head_err(&head_name.to_string())),
            None => Err(anyhow!(
                "project in detached head state. Please checkout {} to continue",
                GITBUTLER_INTEGRATION_REFERENCE.branch()
            )),
        }
    }

    // Returns an error if repo head is not pointing to the integration branch.
    fn verify_current_branch_name(&self) -> Result<&Self> {
        match self.get_head()?.name() {
            Some(head) => {
                let head_name = head.to_string();
                if head_name != GITBUTLER_INTEGRATION_REFERENCE.to_string() {
                    return Err(invalid_head_err(&head_name));
                }
                Ok(self)
            }
            None => Err(anyhow!("Repo HEAD is unavailable")),
        }
    }

    fn verify_head_is_clean(&self) -> Result<&Self> {
        let head_commit = self
            .git_repository
            .head()
            .context("failed to get head")?
            .peel_to_commit()
            .context("failed to peel to commit")?;

        let vb_handle = VirtualBranchesHandle::new(self.project().gb_dir());
        let default_target = vb_handle
            .get_default_target()
            .context("failed to get default target")?;

        let mut extra_commits = self
            .log(
                head_commit.id().into(),
                LogUntil::Commit(default_target.sha),
            )
            .context("failed to get log")?;

        let integration_commit = extra_commits.pop();

        if integration_commit.is_none() {
            // no integration commit found
            bail!("gibButler's integration commit not found on head");
        }

        if extra_commits.is_empty() {
            // no extra commits found, so we're good
            return Ok(self);
        }

        self.git_repository
            .reset(
                integration_commit.as_ref().unwrap(),
                git2::ResetType::Soft,
                None,
            )
            .context("failed to reset to integration commit")?;

        let mut new_branch = super::create_virtual_branch(
            self,
            &BranchCreateRequest {
                name: extra_commits
                    .last()
                    .map(|commit| commit.message_bstr().to_string()),
                ..Default::default()
            },
        )
        .context("failed to create virtual branch")?;

        // rebasing the extra commits onto the new branch
        let vb_state = self.project().virtual_branches();
        extra_commits.reverse();
        let mut head = new_branch.head;
        for commit in extra_commits {
            let new_branch_head = self
                .git_repository
                .find_commit(head)
                .context("failed to find new branch head")?;

            let rebased_commit_oid = self
                .git_repository
                .commit(
                    None,
                    &commit.author(),
                    &commit.committer(),
                    &commit.message_bstr().to_str_lossy(),
                    &commit.tree().unwrap(),
                    &[&new_branch_head],
                    None,
                )
                .context(format!(
                    "failed to rebase commit {} onto new branch",
                    commit.id()
                ))?;

            let rebased_commit = self
                .git_repository
                .find_commit(rebased_commit_oid)
                .context(format!(
                    "failed to find rebased commit {}",
                    rebased_commit_oid
                ))?;

            new_branch.head = rebased_commit.id().into();
            new_branch.tree = rebased_commit.tree_id().into();
            vb_state
                .set_branch(new_branch.clone())
                .context("failed to write branch")?;

            head = rebased_commit.id().into();
        }
        Ok(self)
    }
}

fn invalid_head_err(head_name: &str) -> anyhow::Error {
    anyhow!(
        "project is on {head_name}. Please checkout {} to continue",
        GITBUTLER_INTEGRATION_REFERENCE.branch()
    )
}<|MERGE_RESOLUTION|>--- conflicted
+++ resolved
@@ -4,12 +4,8 @@
 use bstr::ByteSlice;
 use lazy_static::lazy_static;
 
-<<<<<<< HEAD
 use super::{errors::VerifyError, find_real_tree, VirtualBranchesHandle};
-=======
-use super::VirtualBranchesHandle;
 use crate::virtual_branches::errors::Marker;
->>>>>>> e9011d85
 use crate::{
     git::{self, CommitExt},
     project_repository::{self, conflicts, LogUntil},
@@ -56,15 +52,8 @@
     let target_tree = find_real_tree(project_repo, &target_commit, None)?;
     let mut workspace_tree = target_commit.tree()?;
 
-<<<<<<< HEAD
     let merge_parent = conflicts::merge_parent(project_repo)?;
     let is_conflicting = conflicts::is_conflicting::<String>(project_repo, None)?;
-=======
-    if conflicts::is_conflicting(project_repo, None)? {
-        let merge_parent =
-            conflicts::merge_parent(project_repo)?.ok_or(anyhow!("No merge parent"))?;
-        let first_branch = applied_branches.first().ok_or(anyhow!("No branches"))?;
->>>>>>> e9011d85
 
     if is_conflicting && merge_parent.is_some() {
         let merge_parent = merge_parent.unwrap();
