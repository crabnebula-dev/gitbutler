use std::{
    path::{Path, PathBuf},
    sync::Arc,
};

use anyhow::{bail, Context, Result};
use async_trait::async_trait;

use super::{storage, storage::UpdateRequest, Project, ProjectId};
use crate::projects::AuthKey;
use crate::{error, project_repository};

#[async_trait]
pub trait Watchers {
    /// Watch for filesystem changes on the given project.
    fn watch(&self, project: &Project) -> anyhow::Result<()>;
    /// Stop watching filesystem changes.
    async fn stop(&self, id: ProjectId);
}

#[derive(Clone)]
pub struct Controller {
    local_data_dir: PathBuf,
    projects_storage: storage::Storage,
    watchers: Option<Arc<dyn Watchers + Send + Sync>>,
}

impl Controller {
    pub fn new(
        local_data_dir: PathBuf,
        projects_storage: storage::Storage,
        watchers: Option<impl Watchers + Send + Sync + 'static>,
    ) -> Self {
        Self {
            local_data_dir,
            projects_storage,
            watchers: watchers.map(|w| Arc::new(w) as Arc<_>),
        }
    }

    pub fn from_path(path: impl Into<PathBuf>) -> Self {
        let path = path.into();
        Self {
            projects_storage: storage::Storage::from_path(&path),
            local_data_dir: path,
            watchers: None,
        }
    }

    pub fn add<P: AsRef<Path>>(&self, path: P) -> Result<Project> {
        let path = path.as_ref();
        let all_projects = self
            .projects_storage
            .list()
            .context("failed to list projects from storage")?;
        if all_projects.iter().any(|project| project.path == path) {
            bail!("project already exists");
        }
        if !path.exists() {
            bail!("path not found");
        }
        if !path.is_dir() {
            bail!("not a directory");
        }
        match gix::open_opts(path, gix::open::Options::isolated()) {
            Ok(repo) if repo.is_bare() => {
                bail!("bare repositories are unsupported");
            }
            Ok(repo) if repo.worktree().map_or(false, |wt| !wt.is_main()) => {
                if path.join(".git").is_file() {
                    bail!("can only work in main worktrees");
                };
            }
            Ok(repo) if repo.submodules().map_or(false, |sm| sm.is_some()) => {
                bail!("repositories with git submodules are not supported");
            }
            Ok(_repo) => {}
            Err(err) => {
                return Err(anyhow::Error::from(err))
                    .context(error::Context::new("must be a Git repository"));
            }
        }

        let id = uuid::Uuid::new_v4().to_string();

        // title is the base name of the file
        let title = path
            .iter()
            .last()
            .map_or_else(|| id.clone(), |p| p.to_str().unwrap().to_string());

        let project = Project {
            id: ProjectId::generate(),
            title,
            path: path.to_path_buf(),
            api: None,
            ..Default::default()
        };

        self.projects_storage
            .add(&project)
            .context("failed to add project to storage")?;

        // Create a .git/gitbutler directory for app data
        if let Err(error) = std::fs::create_dir_all(project.gb_dir()) {
            tracing::error!(project_id = %project.id, ?error, "failed to create {:?} on project add", project.gb_dir());
        }

        if let Some(watcher) = &self.watchers {
            watcher.watch(&project)?;
        }

        Ok(project)
    }

    pub async fn update(&self, project: &UpdateRequest) -> Result<Project> {
        #[cfg(not(windows))]
        if let Some(AuthKey::Local {
            private_key_path, ..
        }) = &project.preferred_key
        {
            use resolve_path::PathResolveExt;
            let private_key_path = private_key_path.resolve();

            if !private_key_path.exists() {
                bail!(
                    "private key at \"{}\" not found",
                    private_key_path.display()
                );
            }

            if !private_key_path.is_file() {
                bail!(
                    "private key at \"{}\" is not a file",
                    private_key_path.display()
                );
            }
        }

        // FIXME(qix-): On windows, we have to force to system executable.
        // FIXME(qix-): This is a hack for now, and will be smoothed over in the future.
        #[cfg(windows)]
        let project_owned = {
            let mut project = project.clone();
            project.preferred_key = Some(AuthKey::SystemExecutable);
            project
        };

        #[cfg(windows)]
        let project = &project_owned;

        self.projects_storage.update(project)
    }

    pub fn get(&self, id: ProjectId) -> Result<Project> {
        #[cfg_attr(not(windows), allow(unused_mut))]
        let mut project = self.projects_storage.get(id)?;
        if !project.gb_dir().exists() {
            if let Err(error) = std::fs::create_dir_all(project.gb_dir()) {
                tracing::error!(project_id = %project.id, ?error, "failed to create \"{}\" on project get", project.gb_dir().display());
            }
        }
        // Clean up old virtual_branches.toml that was never used
        let old_virtual_branches_path = project.path.join(".git").join("virtual_branches.toml");
        if old_virtual_branches_path.exists() {
            if let Err(error) = std::fs::remove_file(old_virtual_branches_path) {
                tracing::error!(project_id = %project.id, ?error, "failed to remove old virtual_branches.toml");
            }
        }

        // FIXME(qix-): On windows, we have to force to system executable
        #[cfg(windows)]
        {
            project.preferred_key = AuthKey::SystemExecutable;
        }

        Ok(project)
    }

    pub fn list(&self) -> Result<Vec<Project>> {
        self.projects_storage.list().map_err(Into::into)
    }

    pub async fn delete(&self, id: ProjectId) -> Result<()> {
        let Some(project) = self.projects_storage.try_get(id)? else {
            return Ok(());
        };

        if let Some(watchers) = &self.watchers {
            watchers.stop(id).await;
        }

        self.projects_storage
            .purge(project.id)
            .map_err(anyhow::Error::from)?;

        if let Err(error) = std::fs::remove_dir_all(
            self.local_data_dir
                .join("projects")
                .join(project.id.to_string()),
        ) {
            tracing::error!(project_id = %id, ?error, "failed to remove project data",);
        }

        if let Err(error) = std::fs::remove_file(project.path.join(".git/gitbutler.json")) {
            tracing::error!(project_id = %project.id, ?error, "failed to remove .git/gitbutler.json data",);
        }

        if project.gb_dir().exists() {
            if let Err(error) = std::fs::remove_dir_all(project.gb_dir()) {
                tracing::error!(project_id = %project.id, ?error, "failed to remove {:?} on project delete", project.gb_dir());
            }
        }

        Ok(())
    }

<<<<<<< HEAD
    pub async fn check_conflict_state(&self, id: ProjectId) -> Result<Option<String>, Error> {
        let project = match self.projects_storage.get(id) {
            Ok(project) => Ok(project),
            Err(super::storage::Error::NotFound) => return Ok(None),
            Err(error) => Err(Error::from_err(error)),
        }?;

        let repo = project_repository::Repository::open(&project)?;
        let edit_mode = repo.in_edit_mode()?;

        dbg!(&edit_mode);

        if let Some(oid) = edit_mode {
            Ok(Some(oid.to_string()))
        } else {
            Ok(None)
        }
    }

    pub fn get_local_config(
        &self,
        id: ProjectId,
        key: &str,
    ) -> Result<Option<String>, ConfigError> {
        let project = self.projects_storage.get(id).map_err(|error| match error {
            super::storage::Error::NotFound => ConfigError::NotFound,
            error => ConfigError::Other(error.into()),
        })?;

        let repo = project_repository::Repository::open(&project)
            .map_err(|e| ConfigError::Other(e.into()))?;
        repo.config()
            .get_local(key)
            .map_err(|e| ConfigError::Other(e.into()))
    }

    pub fn set_local_config(
        &self,
        id: ProjectId,
        key: &str,
        value: &str,
    ) -> Result<(), ConfigError> {
        let project = self.projects_storage.get(id).map_err(|error| match error {
            super::storage::Error::NotFound => ConfigError::NotFound,
            error => ConfigError::Other(error.into()),
        })?;

        let repo = project_repository::Repository::open(&project)
            .map_err(|e| ConfigError::Other(e.into()))?;
        repo.config()
            .set_local(key, value)
            .map_err(|e| ConfigError::Other(e.into()))?;

        Ok(())
    }
}

#[derive(Debug, thiserror::Error)]
pub enum ConfigError {
    #[error("project not found")]
    NotFound,
    #[error(transparent)]
    Other(#[from] anyhow::Error),
}

#[derive(Debug, thiserror::Error)]
pub enum GetError {
    #[error("project not found")]
    NotFound,
    #[error(transparent)]
    Other(#[from] anyhow::Error),
}

impl error::ErrorWithContext for GetError {
    fn context(&self) -> Option<error::Context> {
        match self {
            GetError::NotFound => {
                error::Context::new_static(Code::Projects, "Project not found").into()
            }
            GetError::Other(error) => error.custom_context_or_root_cause().into(),
        }
    }
}

#[derive(Debug, thiserror::Error)]
pub enum UpdateError {
    #[error("project not found")]
    NotFound,
    #[error(transparent)]
    Validation(UpdateValidationError),
    #[error(transparent)]
    Other(#[from] anyhow::Error),
}
=======
    pub fn get_local_config(&self, id: ProjectId, key: &str) -> Result<Option<String>> {
        let project = self.projects_storage.get(id)?;
>>>>>>> e9011d85

        let repo = project_repository::Repository::open(&project)?;
        Ok(repo.config().get_local(key)?)
    }

    pub fn set_local_config(&self, id: ProjectId, key: &str, value: &str) -> Result<()> {
        let project = self.projects_storage.get(id)?;

        let repo = project_repository::Repository::open(&project)?;
        Ok(repo.config().set_local(key, value)?)
    }
}<|MERGE_RESOLUTION|>--- conflicted
+++ resolved
@@ -215,13 +215,8 @@
         Ok(())
     }
 
-<<<<<<< HEAD
-    pub async fn check_conflict_state(&self, id: ProjectId) -> Result<Option<String>, Error> {
-        let project = match self.projects_storage.get(id) {
-            Ok(project) => Ok(project),
-            Err(super::storage::Error::NotFound) => return Ok(None),
-            Err(error) => Err(Error::from_err(error)),
-        }?;
+    pub async fn check_conflict_state(&self, id: ProjectId) -> Result<Option<String>> {
+        let project = self.projects_storage.get(id)?;
 
         let repo = project_repository::Repository::open(&project)?;
         let edit_mode = repo.in_edit_mode()?;
@@ -235,84 +230,8 @@
         }
     }
 
-    pub fn get_local_config(
-        &self,
-        id: ProjectId,
-        key: &str,
-    ) -> Result<Option<String>, ConfigError> {
-        let project = self.projects_storage.get(id).map_err(|error| match error {
-            super::storage::Error::NotFound => ConfigError::NotFound,
-            error => ConfigError::Other(error.into()),
-        })?;
-
-        let repo = project_repository::Repository::open(&project)
-            .map_err(|e| ConfigError::Other(e.into()))?;
-        repo.config()
-            .get_local(key)
-            .map_err(|e| ConfigError::Other(e.into()))
-    }
-
-    pub fn set_local_config(
-        &self,
-        id: ProjectId,
-        key: &str,
-        value: &str,
-    ) -> Result<(), ConfigError> {
-        let project = self.projects_storage.get(id).map_err(|error| match error {
-            super::storage::Error::NotFound => ConfigError::NotFound,
-            error => ConfigError::Other(error.into()),
-        })?;
-
-        let repo = project_repository::Repository::open(&project)
-            .map_err(|e| ConfigError::Other(e.into()))?;
-        repo.config()
-            .set_local(key, value)
-            .map_err(|e| ConfigError::Other(e.into()))?;
-
-        Ok(())
-    }
-}
-
-#[derive(Debug, thiserror::Error)]
-pub enum ConfigError {
-    #[error("project not found")]
-    NotFound,
-    #[error(transparent)]
-    Other(#[from] anyhow::Error),
-}
-
-#[derive(Debug, thiserror::Error)]
-pub enum GetError {
-    #[error("project not found")]
-    NotFound,
-    #[error(transparent)]
-    Other(#[from] anyhow::Error),
-}
-
-impl error::ErrorWithContext for GetError {
-    fn context(&self) -> Option<error::Context> {
-        match self {
-            GetError::NotFound => {
-                error::Context::new_static(Code::Projects, "Project not found").into()
-            }
-            GetError::Other(error) => error.custom_context_or_root_cause().into(),
-        }
-    }
-}
-
-#[derive(Debug, thiserror::Error)]
-pub enum UpdateError {
-    #[error("project not found")]
-    NotFound,
-    #[error(transparent)]
-    Validation(UpdateValidationError),
-    #[error(transparent)]
-    Other(#[from] anyhow::Error),
-}
-=======
     pub fn get_local_config(&self, id: ProjectId, key: &str) -> Result<Option<String>> {
         let project = self.projects_storage.get(id)?;
->>>>>>> e9011d85
 
         let repo = project_repository::Repository::open(&project)?;
         Ok(repo.config().get_local(key)?)
