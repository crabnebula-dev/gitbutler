use crate::{
    commit::{commit_to_vbranch_commit, VirtualBranchCommit},
    conflicts::{self, RepoConflictsExt},
    file::VirtualBranchFile,
    hunk::VirtualBranchHunk,
    integration::get_workspace_head,
    remote::{branch_to_remote_branch, RemoteBranch},
    status::{get_applied_status, get_applied_status_cached},
    Get, VirtualBranchesExt,
};
use anyhow::{anyhow, bail, Context, Result};
use bstr::{BString, ByteSlice};
use git2_hooks::HookResult;
use gitbutler_branch::BranchUpdateRequest;
use gitbutler_branch::{dedup, dedup_fmt};
use gitbutler_cherry_pick::RepositoryExt as _;
use gitbutler_command_context::CommandContext;
use gitbutler_commit::{commit_ext::CommitExt, commit_headers::HasCommitHeaders};
use gitbutler_diff::{trees, GitHunk, Hunk};
use gitbutler_error::error::Code;
use gitbutler_operating_modes::assure_open_workspace_mode;
use gitbutler_oxidize::git2_signature_to_gix_signature;
use gitbutler_project::access::WorktreeWritePermission;
use gitbutler_reference::{normalize_branch_name, Refname, RemoteRefname};
use gitbutler_repo::{
    rebase::{cherry_rebase, cherry_rebase_group},
    LogUntil, RepoActionsExt, RepositoryExt,
};
use gitbutler_stack::{
    reconcile_claims, BranchOwnershipClaims, Stack, StackId, Target, VirtualBranchesHandle,
};
use gitbutler_stack_api::{commit_by_oid_or_change_id, StackExt};
use gitbutler_time::time::now_since_unix_epoch_ms;
use serde::Serialize;
use std::collections::HashSet;
use std::{collections::HashMap, path::PathBuf, vec};
use tracing::instrument;

// this struct is a mapping to the view `Branch` type in Typescript
// found in src-tauri/src/routes/repo/[project_id]/types.ts
// it holds a materialized view for presentation purposes of the Branch struct in Rust
// which is our persisted data structure for virtual branches
//
// it is not persisted, it is only used for presentation purposes through the ipc
//
#[derive(Debug, PartialEq, Clone, Serialize)]
#[serde(rename_all = "camelCase")]
#[allow(clippy::struct_excessive_bools)]
pub struct VirtualBranch {
    pub id: StackId,
    pub name: String,
    pub notes: String,
    pub active: bool,
    pub files: Vec<VirtualBranchFile>,
    pub commits: Vec<VirtualBranchCommit>,
    pub requires_force: bool, // does this branch require a force push to the upstream?
    pub conflicted: bool, // is this branch currently in a conflicted state (only for the workspace)
    pub order: usize,     // the order in which this branch should be displayed in the UI
    pub upstream: Option<RemoteBranch>, // the upstream branch where this branch pushes to, if any
    pub upstream_name: Option<String>, // the upstream branch where this branch will push to on next push
    pub base_current: bool, // is this vbranch based on the current base branch? if false, this needs to be manually merged with conflicts
    /// The hunks (as `[(file, [hunks])]`) which are uncommitted but assigned to this branch.
    /// This makes them committable.
    pub ownership: BranchOwnershipClaims,
    pub updated_at: u128,
    pub selected_for_changes: bool,
    pub allow_rebasing: bool,
    #[serde(with = "gitbutler_serde::oid")]
    pub head: git2::Oid,
    /// The merge base between the target branch and the virtual branch
    #[serde(with = "gitbutler_serde::oid")]
    pub merge_base: git2::Oid,
    /// The fork point between the target branch and the virtual branch
    #[serde(with = "gitbutler_serde::oid_opt", default)]
    pub fork_point: Option<git2::Oid>,
    pub refname: Refname,
    #[serde(with = "gitbutler_serde::oid")]
    pub tree: git2::Oid,
    /// New way to group commits into a multiple patch series
    /// Most recent entries are first in order
    pub series: Vec<PatchSeries>,
}

/// A grouping that combines multiple commits into a patch series
///
/// We deviate slightly from established language as we are transitioning from lanes representing
/// independent branches to representing independent stacks of dependent patch series (branches).
#[derive(Debug, PartialEq, Clone, Serialize)]
#[serde(rename_all = "camelCase")]
pub struct PatchSeries {
    pub name: String,
    pub description: Option<String>,
    pub upstream_reference: Option<String>,
    /// List of patches beloning to this series, from newest to oldest
    pub patches: Vec<VirtualBranchCommit>,
    /// List of patches that only exist on the upstream branch
    pub upstream_patches: Vec<VirtualBranchCommit>,
}

#[derive(Debug, PartialEq, Clone, Serialize)]
#[serde(rename_all = "camelCase")]
pub struct VirtualBranches {
    pub branches: Vec<VirtualBranch>,
    pub skipped_files: Vec<gitbutler_diff::FileDiff>,
}

#[derive(Debug, PartialEq, Clone, Serialize)]
#[serde(rename_all = "camelCase")]
pub struct PushResult {
    pub remote: String,
    pub refname: Refname,
}

pub fn unapply_ownership(
    ctx: &CommandContext,
    ownership: &BranchOwnershipClaims,
    _perm: &mut WorktreeWritePermission,
) -> Result<()> {
    ctx.assure_resolved()?;

    let vb_state = ctx.project().virtual_branches();

    let workspace_commit_id = get_workspace_head(ctx)?;

    let applied_statuses = get_applied_status(ctx, None)
        .context("failed to get status by branch")?
        .branches;

    let hunks_to_unapply = applied_statuses
        .iter()
        .map(
            |(_branch, branch_files)| -> Result<Vec<(PathBuf, gitbutler_diff::GitHunk)>> {
                let mut hunks_to_unapply: Vec<(PathBuf, GitHunk)> = Vec::new();
                for file in branch_files {
                    let ownership_hunks: Vec<&Hunk> = ownership
                        .claims
                        .iter()
                        .filter(|o| o.file_path == file.path)
                        .flat_map(|f| &f.hunks)
                        .collect();
                    for hunk in &file.hunks {
                        let hunk: GitHunk = hunk.clone().into();
                        if ownership_hunks.contains(&&Hunk::from(&hunk)) {
                            hunks_to_unapply.push((file.path.clone(), hunk));
                        }
                    }
                }

                hunks_to_unapply.sort_by(|a, b| a.1.old_start.cmp(&b.1.old_start));

                Ok(hunks_to_unapply)
            },
        )
        .collect::<Result<Vec<_>>>()?
        .into_iter()
        .flatten()
        .collect::<Vec<_>>();

    let mut diff = HashMap::new();
    for h in hunks_to_unapply {
        if let Some(reversed_hunk) = gitbutler_diff::reverse_hunk(&h.1) {
            diff.entry(h.0).or_insert_with(Vec::new).push(reversed_hunk);
        } else {
            bail!("failed to reverse hunk")
        }
    }

    let repo = ctx.repository();

    let target_commit = repo
        .find_commit(workspace_commit_id)
        .context("failed to find target commit")?;

    let base_tree = target_commit.tree().context("failed to get target tree")?;
    let final_tree = applied_statuses.into_iter().fold(
        target_commit.tree().context("failed to get target tree"),
        |final_tree, status| {
            let final_tree = final_tree?;
            let files = status
                .1
                .into_iter()
                .map(|file| (file.path, file.hunks))
                .collect::<Vec<(PathBuf, Vec<VirtualBranchHunk>)>>();
            let tree_oid = gitbutler_diff::write::hunks_onto_oid(ctx, workspace_commit_id, files)?;
            let branch_tree = repo.find_tree(tree_oid)?;
            let mut result = repo.merge_trees(&base_tree, &final_tree, &branch_tree, None)?;
            let final_tree_oid = result.write_tree_to(ctx.repository())?;
            repo.find_tree(final_tree_oid)
                .context("failed to find tree")
        },
    )?;

    let final_tree_oid = gitbutler_diff::write::hunks_onto_tree(ctx, &final_tree, diff, true)?;
    let final_tree = repo
        .find_tree(final_tree_oid)
        .context("failed to find tree")?;

    repo.checkout_tree_builder(&final_tree)
        .force()
        .remove_untracked()
        .checkout()
        .context("failed to checkout tree")?;

    crate::integration::update_workspace_commit(&vb_state, ctx)?;

    Ok(())
}

// reset a file in the project to the index state
pub(crate) fn reset_files(
    ctx: &CommandContext,
    branch_id: StackId,
    files: &[PathBuf],
    perm: &mut WorktreeWritePermission,
) -> Result<()> {
    ctx.assure_resolved()?;

    let branch = ctx
        .project()
        .virtual_branches()
        .list_branches_in_workspace()
        .context("failed to read virtual branches")?
        .into_iter()
        .find(|b| b.id == branch_id)
        .with_context(|| {
            format!("could not find applied branch with id {branch_id} to reset files from")
        })?;
    let claims: Vec<_> = branch
        .ownership
        .claims
        .into_iter()
        .filter(|claim| files.contains(&claim.file_path))
        .collect();

    unapply_ownership(ctx, &BranchOwnershipClaims { claims }, perm)?;
    Ok(())
}
fn find_base_tree<'a>(
    repo: &'a git2::Repository,
    branch_commit: &'a git2::Commit<'a>,
    target_commit: &'a git2::Commit<'a>,
) -> Result<git2::Tree<'a>> {
    // find merge base between target_commit and branch_commit
    let merge_base = repo
        .merge_base(target_commit.id(), branch_commit.id())
        .context("failed to find merge base")?;
    // turn oid into a commit
    let merge_base_commit = repo
        .find_commit(merge_base)
        .context("failed to find merge base commit")?;
    let base_tree = merge_base_commit
        .tree()
        .context("failed to get base tree object")?;
    Ok(base_tree)
}

pub fn list_virtual_branches(
    ctx: &CommandContext,
    perm: &mut WorktreeWritePermission,
) -> Result<(Vec<VirtualBranch>, Vec<gitbutler_diff::FileDiff>)> {
    list_virtual_branches_cached(ctx, perm, None)
}

/// `worktree_changes` are all changed files against the current `HEAD^{tree}` and index
/// against the current working tree directory, and it's used to avoid double-computing
/// this expensive information.
#[instrument(level = tracing::Level::DEBUG, skip(ctx, perm, worktree_changes))]
pub fn list_virtual_branches_cached(
    ctx: &CommandContext,
    // TODO(ST): this should really only shared access, but there is some internals
    //           that conditionally write things.
    perm: &mut WorktreeWritePermission,
    worktree_changes: Option<gitbutler_diff::DiffByPathMap>,
) -> Result<(Vec<VirtualBranch>, Vec<gitbutler_diff::FileDiff>)> {
    assure_open_workspace_mode(ctx)
        .context("Listing virtual branches requires open workspace mode")?;
    let mut branches: Vec<VirtualBranch> = Vec::new();

    let vb_state = ctx.project().virtual_branches();

    let default_target = vb_state
        .get_default_target()
        .context("failed to get default target")?;

    let status = get_applied_status_cached(ctx, Some(perm), worktree_changes)?;
    let max_selected_for_changes = status
        .branches
        .iter()
        .filter_map(|(branch, _)| branch.selected_for_changes)
        .max()
        .unwrap_or(-1);

    let branches_span =
        tracing::debug_span!("handle branches", num_branches = status.branches.len()).entered();
    for (branch, mut files) in status.branches {
        let repo = ctx.repository();
        update_conflict_markers(ctx, files.clone())?;

        let upstream_branch = match branch.clone().upstream {
            Some(upstream) => repo.maybe_find_branch_by_refname(&Refname::from(upstream))?,
            None => None,
        };

        let upstram_branch_commit = upstream_branch
            .as_ref()
            .map(|branch| branch.get().peel_to_commit())
            .transpose()
            .context(format!(
                "failed to find upstream branch commit for {}",
                branch.name
            ))?;

        // find upstream commits if we found an upstream reference
        let (remote_commit_ids, remote_commit_data) = upstram_branch_commit
            .as_ref()
            .map(
                |upstream| -> Result<(HashSet<git2::Oid>, HashMap<CommitData, git2::Oid>)> {
                    let merge_base =
                        repo.merge_base(upstream.id(), default_target.sha)
                            .context(format!(
                                "failed to find merge base between {} and {}",
                                upstream.id(),
                                default_target.sha
                            ))?;
                    let remote_commit_ids =
                        HashSet::from_iter(repo.l(upstream.id(), LogUntil::Commit(merge_base))?);
                    let remote_commit_data: HashMap<_, _> = remote_commit_ids
                        .iter()
                        .copied()
                        .filter_map(|id| repo.find_commit(id).ok())
                        .filter_map(|commit| {
                            CommitData::try_from(&commit)
                                .ok()
                                .map(|key| (key, commit.id()))
                        })
                        .collect();
                    Ok((remote_commit_ids, remote_commit_data))
                },
            )
            .transpose()?
            .unwrap_or_default();

        let mut is_integrated = false;
        let mut is_remote = false;

        // find all commits on head that are not on target.sha
        let commits = repo.log(branch.head(), LogUntil::Commit(default_target.sha))?;
        let check_commit = IsCommitIntegrated::new(ctx, &default_target)?;
        let vbranch_commits = {
            let _span = tracing::debug_span!(
                "is-commit-integrated",
                given_name = branch.name,
                commits_to_check = commits.len()
            )
            .entered();
            commits
                .iter()
                .map(|commit| {
                    is_remote = if is_remote {
                        is_remote
                    } else {
                        // This can only work once we have pushed our commits to the remote.
                        // Otherwise, even local commits created from a remote commit will look different.
                        remote_commit_ids.contains(&commit.id())
                    };

                    // only check for integration if we haven't already found an integration
                    if !is_integrated {
                        is_integrated = check_commit.is_integrated(commit)?
                    };

                    let copied_from_remote_id = CommitData::try_from(commit)
                        .ok()
                        .and_then(|data| remote_commit_data.get(&data).copied());

                    commit_to_vbranch_commit(
                        ctx,
                        &branch,
                        commit,
                        is_integrated,
                        is_remote,
                        copied_from_remote_id,
                    )
                })
                .collect::<Result<Vec<_>>>()?
        };

        let merge_base = repo
            .merge_base(default_target.sha, branch.head())
            .context("failed to find merge base")?;
        let base_current = true;

        let upstream = upstream_branch.and_then(|upstream_branch| {
            let remotes = repo.remotes().ok()?;
            branch_to_remote_branch(&upstream_branch, &remotes).ok()?
        });

        let path_claim_positions: HashMap<&PathBuf, usize> = branch
            .ownership
            .claims
            .iter()
            .enumerate()
            .map(|(index, ownership_claim)| (&ownership_claim.file_path, index))
            .collect();

        files.sort_by(|a, b| {
            path_claim_positions
                .get(&a.path)
                .unwrap_or(&usize::MAX)
                .cmp(path_claim_positions.get(&b.path).unwrap_or(&usize::MAX))
        });

        let requires_force = is_requires_force(ctx, &branch)?;

        let fork_point = commits
            .last()
            .and_then(|c| c.parent(0).ok())
            .map(|c| c.id());

        let refname = branch.refname()?.into();

        // TODO: Error out here once this API is stable
        let series = match stack_series(ctx, &branch, &default_target, &check_commit) {
            Ok(series) => series,
            Err(e) => {
                tracing::warn!("failed to compute stack series: {:?}", e);
                vec![]
            }
        };

        let head = branch.head();
        let branch = VirtualBranch {
            id: branch.id,
            name: branch.name,
            notes: branch.notes,
            active: true,
            files,
            order: branch.order,
            commits: vbranch_commits,
            requires_force,
            upstream,
            upstream_name: branch
                .upstream
                .and_then(|r| Refname::from(r).branch().map(Into::into)),
            conflicted: conflicts::is_resolving(ctx),
            base_current,
            ownership: branch.ownership,
            updated_at: branch.updated_timestamp_ms,
            selected_for_changes: branch.selected_for_changes == Some(max_selected_for_changes),
            allow_rebasing: branch.allow_rebasing,
            head,
            merge_base,
            fork_point,
            refname,
            tree: branch.tree,
            series,
        };
        branches.push(branch);
    }
    drop(branches_span);

    let mut branches = branches_with_large_files_abridged(branches);
    branches.sort_by(|a, b| a.order.cmp(&b.order));

    Ok((branches, status.skipped_files))
}

/// Returns the stack series for the API.
/// Newest first, oldest last in the list
fn stack_series(
    ctx: &CommandContext,
    branch: &Stack,
    default_target: &Target,
    check_commit: &IsCommitIntegrated,
) -> Result<Vec<PatchSeries>> {
    let mut api_series: Vec<PatchSeries> = vec![];
    let stack_series = branch.list_series(ctx)?;
    for series in stack_series.clone() {
        let upstream_reference = default_target.push_remote_name.as_ref().and_then(|remote| {
            if series.head.pushed(remote.as_str(), ctx).ok()? {
                series.head.remote_reference(remote.as_str()).ok()
            } else {
                None
            }
        });
        let mut patches: Vec<VirtualBranchCommit> = vec![];
        for patch in series.clone().local_commits {
            let commit = commit_by_oid_or_change_id(&patch, ctx, branch.head(), default_target)?;
            let is_integrated = check_commit.is_integrated(&commit)?;
            let vcommit = commit_to_vbranch_commit(
                ctx,
                branch,
                &commit,
                is_integrated,
                series.remote(&patch),
                None,
            )?;
            patches.push(vcommit);
        }
        patches.reverse();
        let mut upstream_patches = vec![];
        for patch in series.upstream_only(&stack_series) {
            let commit = commit_by_oid_or_change_id(&patch, ctx, branch.head(), default_target)?;
            let is_integrated = check_commit.is_integrated(&commit)?;
            let vcommit = commit_to_vbranch_commit(
                ctx,
                branch,
                &commit,
                is_integrated,
                true, // per definition
                None,
            )?;
            upstream_patches.push(vcommit);
        }
        upstream_patches.reverse();
        api_series.push(PatchSeries {
            name: series.head.name,
            description: series.head.description,
            upstream_reference,
            patches,
            upstream_patches,
        });
    }
    api_series.reverse();

    Ok(api_series)
}

/// The commit-data we can use for comparison to see which remote-commit was used to craete
/// a local commit from.
/// Note that trees can't be used for comparison as these are typically rebased.
#[derive(Hash, Eq, PartialEq)]
struct CommitData {
    message: BString,
    author: gix::actor::Signature,
    committer: gix::actor::Signature,
}

impl TryFrom<&git2::Commit<'_>> for CommitData {
    type Error = anyhow::Error;

    fn try_from(commit: &git2::Commit<'_>) -> std::result::Result<Self, Self::Error> {
        Ok(CommitData {
            message: commit.message_raw_bytes().into(),
            author: git2_signature_to_gix_signature(commit.author()),
            committer: git2_signature_to_gix_signature(commit.committer()),
        })
    }
}

fn branches_with_large_files_abridged(mut branches: Vec<VirtualBranch>) -> Vec<VirtualBranch> {
    for branch in &mut branches {
        for file in &mut branch.files {
            // Diffs larger than 500kb are considered large
            if file.hunks.iter().any(|hunk| hunk.diff.len() > 500_000) {
                file.large = true;
                file.hunks.iter_mut().for_each(|hunk| {
                    hunk.diff.drain(..);
                });
            }
        }
    }
    branches
}

fn is_requires_force(ctx: &CommandContext, branch: &Stack) -> Result<bool> {
    let upstream = if let Some(upstream) = &branch.upstream {
        upstream
    } else {
        return Ok(false);
    };

    let reference = match ctx.repository().refname_to_id(&upstream.to_string()) {
        Ok(reference) => reference,
        Err(err) if err.code() == git2::ErrorCode::NotFound => return Ok(false),
        Err(other) => return Err(other).context("failed to find upstream reference"),
    };

    let upstream_commit = ctx
        .repository()
        .find_commit(reference)
        .context("failed to find upstream commit")?;

    let merge_base = ctx
        .repository()
        .merge_base(upstream_commit.id(), branch.head())?;

    Ok(merge_base != upstream_commit.id())
}

<<<<<<< HEAD
/// Integrates upstream work from a remote branch.
///
/// First we determine strategy based on preferences and branch state. If you
/// have allowed force push then it is likely branch commits frequently get
/// rebased, meaning we want to cherry pick new upstream work onto our rebased
/// commits.
///
/// If your local branch has been rebased, but you have new local only commits,
/// we _must_ rebase the upstream commits on top of the last rebased commit. We
/// do this to avoid duplicate commits, but we then need to let the user decide
/// if the local only commits get rebased on top of new upstream work or merged
/// with the new commits. The latter is sometimes preferable because you have
/// at most one merge conflict to resolve, while rebasing requires a multi-step
/// interactive process (currently not supported, so we abort).
///
/// If you do not allow force push then first validate the remote branch and
/// your local branch have the same merge base. A different merge base means
/// means either you or the remote branch has been rebased, and merging the
/// two would introduce duplicate commits (same changes, different hash).
///
/// Additionally, if we succeed in integrating the upstream commit, we still
/// need to merge the new branch tree with the working directory tree. This
/// might introduce more conflicts, but there is no need to commit at the
/// end since there will only be one parent commit.
///
pub fn integrate_upstream_commits(ctx: &CommandContext, branch_id: StackId) -> Result<()> {
    conflicts::is_conflicting(ctx, None)?;

    let repo = ctx.repository();
    let project = ctx.project();
    let vb_state = project.virtual_branches();

    let mut branch = vb_state.get_branch_in_workspace(branch_id)?;
    let default_target = vb_state.get_default_target()?;

    let upstream_branch = branch.upstream.as_ref().context("upstream not found")?;
    let upstream_oid = repo.refname_to_id(&upstream_branch.to_string())?;
    let upstream_commit = repo.find_commit(upstream_oid)?;

    if upstream_commit.id() == branch.head() {
        return Ok(());
    }

    let upstream_commits = repo.list_commits(upstream_commit.id(), default_target.sha)?;
    let branch_commits = repo.list_commits(branch.head(), default_target.sha)?;

    let branch_commit_ids = branch_commits.iter().map(|c| c.id()).collect::<Vec<_>>();

    let branch_change_ids = branch_commits
        .iter()
        .filter_map(|c| c.change_id())
        .collect::<Vec<_>>();

    let mut unknown_commits: Vec<git2::Oid> = upstream_commits
        .iter()
        .filter(|c| {
            (!c.change_id()
                .is_some_and(|cid| branch_change_ids.contains(&cid)))
                && !branch_commit_ids.contains(&c.id())
        })
        .map(|c| c.id())
        .collect::<Vec<_>>();

    let rebased_commits = upstream_commits
        .iter()
        .filter(|c| {
            c.change_id()
                .is_some_and(|cid| branch_change_ids.contains(&cid))
                && !branch_commit_ids.contains(&c.id())
        })
        .map(|c| c.id())
        .collect::<Vec<_>>();

    // If there are no new commits then there is nothing to do.
    if unknown_commits.is_empty() {
        return Ok(());
    };

    let merge_base = repo.merge_base(default_target.sha, upstream_oid)?;

    // Booleans needed for a decision on how integrate upstream commits.
    // let is_same_base = default_target.sha == merge_base;
    let can_use_force = branch.allow_rebasing;
    let has_rebased_commits = !rebased_commits.is_empty();

    // We can't proceed if we rebased local commits but no permission to force push. In this
    // scenario we would need to "cherry rebase" new upstream commits onto the last rebased
    // local commit.
    if has_rebased_commits && !can_use_force {
        return Err(anyhow!("Cannot merge rebased commits without force push")
            .context("Aborted because force push is disallowed and commits have been rebased")
            .context(Marker::ProjectConflict));
    }

    let integration_result = match can_use_force {
        true => integrate_with_rebase(ctx, &mut branch, &mut unknown_commits),
        false => {
            if has_rebased_commits {
                return Err(anyhow!("Cannot merge rebased commits without force push")
                    .context(
                        "Aborted because force push is disallowed and commits have been rebased",
                    )
                    .context(Marker::ProjectConflict));
            }
            integrate_with_merge(ctx, &mut branch, &upstream_commit, merge_base).map(Into::into)
        }
    };

    if integration_result.as_ref().err().map_or(false, |err| {
        err.downcast_ref()
            .is_some_and(|marker: &Marker| *marker == Marker::ProjectConflict)
    }) {
        return Ok(());
    };

    let new_head = integration_result?;
    let new_head_tree = repo.find_commit(new_head)?.tree()?;
    let head_commit = repo.find_commit(new_head)?;

    let wd_tree = ctx.repository().create_wd_tree()?;
    let workspace_tree = repo.find_commit(get_workspace_head(ctx)?)?.tree()?;

    let mut merge_index = repo.merge_trees(&workspace_tree, &new_head_tree, &wd_tree, None)?;

    if merge_index.has_conflicts() {
        repo.checkout_index_builder(&mut merge_index)
            .allow_conflicts()
            .conflict_style_merge()
            .force()
            .checkout()?;
    } else {
        branch.set_head(new_head);
        branch.tree = head_commit.tree()?.id();
        vb_state.set_branch(branch.clone())?;
        repo.checkout_index_builder(&mut merge_index)
            .force()
            .checkout()?;
    };

    crate::integration::update_workspace_commit(&vb_state, ctx)?;
    Ok(())
}

pub(crate) fn integrate_with_rebase(
    ctx: &CommandContext,
    branch: &mut Stack,
    unknown_commits: &mut Vec<git2::Oid>,
) -> Result<git2::Oid> {
    cherry_rebase_group(
        ctx.repository(),
        branch.head(),
        unknown_commits.as_mut_slice(),
        ctx.project().succeeding_rebases,
    )
}

pub(crate) fn integrate_with_merge(
    ctx: &CommandContext,
    branch: &mut Stack,
    upstream_commit: &git2::Commit,
    merge_base: git2::Oid,
) -> Result<git2::Oid> {
    let wd_tree = ctx.repository().create_wd_tree()?;
    let repo = ctx.repository();
    let remote_tree = upstream_commit.tree().context("failed to get tree")?;
    let upstream_branch = branch.upstream.as_ref().context("upstream not found")?;
    // let merge_tree = repo.find_commit(merge_base).and_then(|c| c.tree())?;
    let merge_tree = repo.find_commit(merge_base)?;
    let merge_tree = merge_tree.tree()?;

    let mut merge_index = repo.merge_trees(&merge_tree, &wd_tree, &remote_tree, None)?;

    if merge_index.has_conflicts() {
        let conflicts = merge_index.conflicts()?;
        let merge_conflicts = conflicts
            .flatten()
            .filter_map(|c| c.our)
            .map(|our| gix::path::try_from_bstr(Cow::Owned(our.path.into())))
            .collect::<Result<Vec<_>, _>>()?;
        conflicts::mark(ctx, merge_conflicts, Some(upstream_commit.id()))?;
        repo.checkout_index_builder(&mut merge_index)
            .allow_conflicts()
            .conflict_style_merge()
            .force()
            .checkout()?;
        return Err(anyhow!("merge problem")).context(Marker::ProjectConflict);
    }

    let merge_tree_oid = merge_index.write_tree_to(ctx.repository())?;
    let merge_tree = repo.find_tree(merge_tree_oid)?;
    let head_commit = repo.find_commit(branch.head())?;

    ctx.commit(
        format!(
            "Merged {}/{} into {}",
            upstream_branch.remote(),
            upstream_branch.branch(),
            branch.name
        )
        .as_str(),
        &merge_tree,
        &[&head_commit, upstream_commit],
        None,
    )
}

pub fn update_branch(ctx: &CommandContext, branch_update: &BranchUpdateRequest) -> Result<Stack> {
=======
pub fn update_branch(ctx: &CommandContext, branch_update: &BranchUpdateRequest) -> Result<Branch> {
>>>>>>> 12782d52
    let vb_state = ctx.project().virtual_branches();
    let mut branch = vb_state.get_branch_in_workspace(branch_update.id)?;

    if let Some(ownership) = &branch_update.ownership {
        set_ownership(&vb_state, &mut branch, ownership).context("failed to set ownership")?;
    }

    if let Some(name) = &branch_update.name {
        let all_virtual_branches = vb_state
            .list_branches_in_workspace()
            .context("failed to read virtual branches")?;

        ctx.delete_branch_reference(&branch)?;

        branch.name = dedup(
            &all_virtual_branches
                .iter()
                .filter(|b| b.id != branch_update.id)
                .map(|b| b.name.as_str())
                .collect::<Vec<_>>(),
            name,
        );

        ctx.add_branch_reference(&branch)?;
    };

    if let Some(updated_upstream) = &branch_update.upstream {
        let default_target = vb_state.get_default_target()?;
        let upstream_remote = match default_target.push_remote_name {
            Some(remote) => remote.clone(),
            None => default_target.branch.remote().to_owned(),
        };

        let remote_branch = format!(
            "refs/remotes/{}/{}",
            upstream_remote,
            normalize_branch_name(updated_upstream)?
        )
        .parse::<RemoteRefname>()
        .unwrap();
        branch.upstream = Some(remote_branch);
    };

    if let Some(notes) = branch_update.notes.clone() {
        branch.notes = notes;
    };

    if let Some(order) = branch_update.order {
        branch.order = order;
    };

    if let Some(selected_for_changes) = branch_update.selected_for_changes {
        branch.selected_for_changes = if selected_for_changes {
            for mut other_branch in vb_state
                .list_branches_in_workspace()
                .context("failed to read virtual branches")?
                .into_iter()
                .filter(|b| b.id != branch.id)
            {
                other_branch.selected_for_changes = None;
                vb_state.set_branch(other_branch.clone())?;
            }
            Some(now_since_unix_epoch_ms())
        } else {
            None
        };
    };

    if let Some(allow_rebasing) = branch_update.allow_rebasing {
        branch.allow_rebasing = allow_rebasing;
    };

    vb_state.set_branch(branch.clone())?;
    Ok(branch)
}

pub(crate) fn ensure_selected_for_changes(vb_state: &VirtualBranchesHandle) -> Result<()> {
    let mut virtual_branches = vb_state
        .list_branches_in_workspace()
        .context("failed to list branches")?;

    if virtual_branches.is_empty() {
        println!("no applied branches");
        return Ok(());
    }

    if virtual_branches
        .iter()
        .any(|b| b.selected_for_changes.is_some())
    {
        println!("some branches already selected for changes");
        return Ok(());
    }

    virtual_branches.sort_by_key(|branch| branch.order);

    virtual_branches[0].selected_for_changes = Some(now_since_unix_epoch_ms());
    vb_state.set_branch(virtual_branches[0].clone())?;
    Ok(())
}

pub(crate) fn set_ownership(
    vb_state: &VirtualBranchesHandle,
    target_branch: &mut Stack,
    ownership: &BranchOwnershipClaims,
) -> Result<()> {
    if target_branch.ownership.eq(ownership) {
        // nothing to update
        return Ok(());
    }

    let virtual_branches = vb_state
        .list_branches_in_workspace()
        .context("failed to read virtual branches")?;

    let mut claim_outcomes = reconcile_claims(virtual_branches, target_branch, &ownership.claims)?;
    for claim_outcome in &mut claim_outcomes {
        if !claim_outcome.removed_claims.is_empty() {
            vb_state
                .set_branch(claim_outcome.updated_branch.clone())
                .context("failed to write ownership for branch".to_string())?;
        }
    }

    // Updates the claiming branch that was passed as mutable state with the new ownership claims
    // TODO: remove mutable reference to target_branch
    target_branch.ownership = ownership.clone();

    Ok(())
}

pub type BranchStatus = HashMap<PathBuf, Vec<gitbutler_diff::GitHunk>>;
pub type VirtualBranchHunksByPathMap = HashMap<PathBuf, Vec<VirtualBranchHunk>>;

// reset virtual branch to a specific commit
pub(crate) fn reset_branch(
    ctx: &CommandContext,
    branch_id: StackId,
    target_commit_id: git2::Oid,
) -> Result<()> {
    let vb_state = ctx.project().virtual_branches();

    let default_target = vb_state.get_default_target()?;

    let mut branch = vb_state.get_branch_in_workspace(branch_id)?;
    if branch.head() == target_commit_id {
        // nothing to do
        return Ok(());
    }

    if default_target.sha != target_commit_id
        && !ctx
            .repository()
            .l(branch.head(), LogUntil::Commit(default_target.sha))?
            .contains(&target_commit_id)
    {
        bail!("commit {target_commit_id} not in the branch");
    }

    // Compute the old workspace before resetting, so we can figure out
    // what hunks were released by this reset, and assign them to this branch.
    let old_head = get_workspace_head(ctx)?;

    branch.set_head(target_commit_id);
    branch.updated_timestamp_ms = gitbutler_time::time::now_ms();
    vb_state.set_branch(branch.clone())?;

    let updated_head = get_workspace_head(ctx)?;
    let repo = ctx.repository();
    let diff = trees(
        repo,
        &repo
            .find_commit(updated_head)?
            .tree()
            .map_err(anyhow::Error::from)?,
        &repo
            .find_commit(old_head)?
            .tree()
            .map_err(anyhow::Error::from)?,
    )?;

    // Assign the new hunks to the branch we're working on.
    for (path, filediff) in diff {
        for hunk in filediff.hunks {
            let hash = Hunk::hash_diff(&hunk.diff_lines);
            branch.ownership.put(
                format!(
                    "{}:{}-{}-{:?}",
                    path.display(),
                    hunk.new_start,
                    hunk.new_start + hunk.new_lines,
                    &hash
                )
                .parse()?,
            );
        }
    }
    vb_state
        .set_branch(branch)
        .context("failed to write branch")?;

    crate::integration::update_workspace_commit(&vb_state, ctx)
        .context("failed to update gitbutler workspace")?;

    Ok(())
}

#[allow(clippy::too_many_arguments)]
pub fn commit(
    ctx: &CommandContext,
    branch_id: StackId,
    message: &str,
    ownership: Option<&BranchOwnershipClaims>,
    run_hooks: bool,
) -> Result<git2::Oid> {
    let mut message_buffer = message.to_owned();

    if run_hooks {
        let hook_result = git2_hooks::hooks_commit_msg(
            ctx.repository(),
            Some(&["../.husky"]),
            &mut message_buffer,
        )
        .context("failed to run hook")
        .context(Code::CommitHookFailed)?;

        if let HookResult::RunNotSuccessful { stdout, .. } = hook_result {
            return Err(anyhow!("commit-msg hook rejected: {}", stdout.trim())
                .context(Code::CommitHookFailed));
        }

        let hook_result = git2_hooks::hooks_pre_commit(ctx.repository(), Some(&["../.husky"]))
            .context("failed to run hook")
            .context(Code::CommitHookFailed)?;

        if let HookResult::RunNotSuccessful { stdout, .. } = hook_result {
            return Err(
                anyhow!("commit hook rejected: {}", stdout.trim()).context(Code::CommitHookFailed)
            );
        }
    }

    let message = &message_buffer;

    // get the files to commit
    let statuses = get_applied_status(ctx, None)
        .context("failed to get status by branch")?
        .branches;

    let (ref mut branch, files) = statuses
        .into_iter()
        .find(|(branch, _)| branch.id == branch_id)
        .with_context(|| format!("branch {branch_id} not found"))?;

    update_conflict_markers(ctx, files.clone()).context(Code::CommitMergeConflictFailure)?;

    ctx.assure_unconflicted()
        .context(Code::CommitMergeConflictFailure)?;

    let tree_oid = if let Some(ownership) = ownership {
        let files = files.into_iter().filter_map(|file| {
            let hunks = file
                .hunks
                .into_iter()
                .filter(|hunk| {
                    let hunk: GitHunk = hunk.clone().into();
                    ownership
                        .claims
                        .iter()
                        .find(|f| f.file_path.eq(&file.path))
                        .map_or(false, |f| {
                            f.hunks.iter().any(|h| {
                                h.start == hunk.new_start
                                    && h.end == hunk.new_start + hunk.new_lines
                            })
                        })
                })
                .collect::<Vec<_>>();
            if hunks.is_empty() {
                None
            } else {
                Some((file.path, hunks))
            }
        });
        gitbutler_diff::write::hunks_onto_commit(ctx, branch.head(), files)?
    } else {
        let files = files
            .into_iter()
            .map(|file| (file.path, file.hunks))
            .collect::<Vec<(PathBuf, Vec<VirtualBranchHunk>)>>();
        gitbutler_diff::write::hunks_onto_commit(ctx, branch.head(), files)?
    };

    let git_repository = ctx.repository();
    let parent_commit = git_repository
        .find_commit(branch.head())
        .context(format!("failed to find commit {:?}", branch.head()))?;
    let tree = git_repository
        .find_tree(tree_oid)
        .context(format!("failed to find tree {:?}", tree_oid))?;

    // now write a commit, using a merge parent if it exists
    let extra_merge_parent = conflicts::merge_parent(ctx)
        .context("failed to get merge parent")
        .context(Code::CommitMergeConflictFailure)?;

    let commit_oid = match extra_merge_parent {
        Some(merge_parent) => {
            let merge_parent = git_repository
                .find_commit(merge_parent)
                .context(format!("failed to find merge parent {:?}", merge_parent))?;
            let commit_oid = ctx.commit(message, &tree, &[&parent_commit, &merge_parent], None)?;
            conflicts::clear(ctx)
                .context("failed to clear conflicts")
                .context(Code::CommitMergeConflictFailure)?;
            commit_oid
        }
        None => ctx.commit(message, &tree, &[&parent_commit], None)?,
    };

    if run_hooks {
        git2_hooks::hooks_post_commit(ctx.repository(), Some(&["../.husky"]))
            .context("failed to run hook")
            .context(Code::CommitHookFailed)?;
    }

    let vb_state = ctx.project().virtual_branches();
    branch.tree = tree_oid;
    branch.set_head(commit_oid);
    branch.updated_timestamp_ms = gitbutler_time::time::now_ms();
    vb_state.set_branch(branch.clone())?;
    if let Err(e) = branch.set_stack_head(ctx, commit_oid) {
        // TODO: Make this error out when this functionality is stable
        tracing::warn!("failed to set stack head: {:?}", e);
    }

    crate::integration::update_workspace_commit(&vb_state, ctx)
        .context("failed to update gitbutler workspace")?;

    Ok(commit_oid)
}

pub(crate) fn push(
    ctx: &CommandContext,
    branch_id: StackId,
    with_force: bool,
    askpass: Option<Option<StackId>>,
) -> Result<PushResult> {
    let vb_state = ctx.project().virtual_branches();

    let default_target = vb_state.get_default_target()?;
    let upstream_remote = match default_target.push_remote_name {
        Some(remote) => remote.clone(),
        None => default_target.branch.remote().to_owned(),
    };

    let mut vbranch = vb_state.get_branch_in_workspace(branch_id)?;
    let remote_branch = if let Some(upstream_branch) = &vbranch.upstream {
        upstream_branch.clone()
    } else {
        let remote_branch = format!(
            "refs/remotes/{}/{}",
            upstream_remote,
            normalize_branch_name(&vbranch.name)?
        )
        .parse::<RemoteRefname>()
        .context("failed to parse remote branch name")?;

        let remote_branches = ctx.repository().remote_branches()?;
        let existing_branches = remote_branches
            .iter()
            .map(RemoteRefname::branch)
            .map(str::to_lowercase) // git is weird about case sensitivity here, assume not case sensitive
            .collect::<Vec<_>>();

        remote_branch.with_branch(&dedup_fmt(
            &existing_branches
                .iter()
                .map(String::as_str)
                .collect::<Vec<_>>(),
            remote_branch.branch(),
            "-",
        ))
    };

    ctx.push(vbranch.head(), &remote_branch, with_force, None, askpass)?;

    vbranch.upstream = Some(remote_branch.clone());
    vbranch.upstream_head = Some(vbranch.head());
    vb_state
        .set_branch(vbranch.clone())
        .context("failed to write target branch after push")?;
    ctx.fetch(remote_branch.remote(), askpass.map(|_| "modal".to_string()))?;

    Ok(PushResult {
        remote: upstream_remote,
        refname: gitbutler_reference::Refname::Remote(remote_branch),
    })
}

struct IsCommitIntegrated<'repo> {
    repo: &'repo git2::Repository,
    target_commit_id: git2::Oid,
    remote_head_id: git2::Oid,
    upstream_commits: Vec<git2::Oid>,
    /// A repository opened at the same path as `repo`, but with an in-memory ODB attached
    /// to avoid writing intermediate objects.
    inmemory_repo: git2::Repository,
}

impl<'repo> IsCommitIntegrated<'repo> {
    fn new(ctx: &'repo CommandContext, target: &Target) -> anyhow::Result<Self> {
        let remote_branch = ctx
            .repository()
            .maybe_find_branch_by_refname(&target.branch.clone().into())?
            .ok_or(anyhow!("failed to get branch"))?;
        let remote_head = remote_branch.get().peel_to_commit()?;
        let upstream_commits = ctx
            .repository()
            .l(remote_head.id(), LogUntil::Commit(target.sha))?;
        let inmemory_repo = ctx.repository().in_memory_repo()?;
        Ok(Self {
            repo: ctx.repository(),
            target_commit_id: target.sha,
            remote_head_id: remote_head.id(),
            upstream_commits,
            inmemory_repo,
        })
    }
}

impl IsCommitIntegrated<'_> {
    fn is_integrated(&self, commit: &git2::Commit) -> Result<bool> {
        if self.target_commit_id == commit.id() {
            // could not be integrated if heads are the same.
            return Ok(false);
        }

        if self.upstream_commits.is_empty() {
            // could not be integrated - there is nothing new upstream.
            return Ok(false);
        }

        if self.upstream_commits.contains(&commit.id()) {
            return Ok(true);
        }

        let merge_base_id = self.repo.merge_base(self.target_commit_id, commit.id())?;
        if merge_base_id.eq(&commit.id()) {
            // if merge branch is the same as branch head and there are upstream commits
            // then it's integrated
            return Ok(true);
        }

        let merge_base = self.repo.find_commit(merge_base_id)?;
        let merge_base_tree = merge_base.tree()?;
        let upstream = self.repo.find_commit(self.remote_head_id)?;
        let upstream_tree = upstream.tree()?;

        if merge_base_tree.id() == upstream_tree.id() {
            // if merge base is the same as upstream tree, then it's integrated
            return Ok(true);
        }

        // try to merge our tree into the upstream tree
        let mut merge_index = self
            .repo
            .merge_trees(&merge_base_tree, &commit.tree()?, &upstream_tree, None)
            .context("failed to merge trees")?;

        if merge_index.has_conflicts() {
            return Ok(false);
        }

        let merge_tree_oid = merge_index
            .write_tree_to(&self.inmemory_repo)
            .context("failed to write tree")?;

        // if the merge_tree is the same as the new_target_tree and there are no files (uncommitted changes)
        // then the vbranch is fully merged
        Ok(merge_tree_oid == upstream_tree.id())
    }
}

pub fn is_remote_branch_mergeable(
    ctx: &CommandContext,
    branch_name: &RemoteRefname,
) -> Result<bool> {
    let vb_state = ctx.project().virtual_branches();

    let default_target = vb_state.get_default_target()?;
    let target_commit = ctx
        .repository()
        .find_commit(default_target.sha)
        .context("failed to find target commit")?;

    let branch = ctx
        .repository()
        .maybe_find_branch_by_refname(&branch_name.into())?
        .ok_or(anyhow!("branch not found"))?;
    let branch_oid = branch.get().target().context("detatched head")?;
    let branch_commit = ctx
        .repository()
        .find_commit(branch_oid)
        .context("failed to find branch commit")?;

    let base_tree = find_base_tree(ctx.repository(), &branch_commit, &target_commit)?;

    let wd_tree = ctx.repository().create_wd_tree()?;

    let branch_tree = branch_commit.tree().context("failed to find branch tree")?;
    let mergeable = !ctx
        .repository()
        .merge_trees(&base_tree, &branch_tree, &wd_tree, None)
        .context("failed to merge trees")?
        .has_conflicts();

    Ok(mergeable)
}

// this function takes a list of file ownership from a "from" commit and "moves"
// those changes to a "to" commit in a branch. This allows users to drag changes
// from one commit to another.
// if the "to" commit is below the "from" commit, the changes are simply added to the "to" commit
// and the rebase should be simple. if the "to" commit is above the "from" commit,
// the changes need to be removed from the "from" commit, everything rebased,
// then added to the "to" commit and everything above that rebased again.
pub(crate) fn move_commit_file(
    ctx: &CommandContext,
    branch_id: StackId,
    from_commit_id: git2::Oid,
    to_commit_id: git2::Oid,
    target_ownership: &BranchOwnershipClaims,
) -> Result<git2::Oid> {
    let vb_state = ctx.project().virtual_branches();

    let Some(mut target_branch) = vb_state.try_branch_in_workspace(branch_id)? else {
        return Ok(to_commit_id); // this is wrong
    };

    let default_target = vb_state.get_default_target()?;

    let mut to_amend_oid = to_commit_id;
    let mut amend_commit = ctx
        .repository()
        .find_commit(to_amend_oid)
        .context("failed to find commit")?;

    // find all the commits upstream from the target "to" commit
    let mut upstream_commits = ctx
        .repository()
        .l(target_branch.head(), LogUntil::Commit(amend_commit.id()))?;

    // get a list of all the diffs across all the virtual branches
    let base_file_diffs = gitbutler_diff::workdir(ctx.repository(), default_target.sha)
        .context("failed to diff workdir")?;

    // filter base_file_diffs to HashMap<filepath, Vec<GitHunk>> only for hunks in target_ownership
    // this is essentially the group of patches that we're "moving"
    let diffs_to_amend = target_ownership
        .claims
        .iter()
        .filter_map(|file_ownership| {
            let hunks = base_file_diffs
                .get(&file_ownership.file_path)
                .map(|hunks| {
                    hunks
                        .hunks
                        .iter()
                        .filter(|hunk| {
                            file_ownership.hunks.iter().any(|owned_hunk| {
                                owned_hunk.start == hunk.new_start
                                    && owned_hunk.end == hunk.new_start + hunk.new_lines
                            })
                        })
                        .cloned()
                        .collect::<Vec<_>>()
                })
                .unwrap_or_default();
            if hunks.is_empty() {
                None
            } else {
                Some((file_ownership.file_path.clone(), hunks))
            }
        })
        .collect::<HashMap<_, _>>();

    // if we're not moving anything, return an error
    if diffs_to_amend.is_empty() {
        bail!("target ownership not found");
    }

    // is from_commit_oid in upstream_commits?
    if !upstream_commits.contains(&from_commit_id) {
        // this means that the "from" commit is _below_ the "to" commit in the history
        // which makes things a little more complicated because in this case we need to
        // remove the changes from the lower "from" commit, rebase everything, then add the changes
        // to the _rebased_ version of the "to" commit that is above it.

        // first, let's get the from commit data and it's parent data
        let from_commit = ctx
            .repository()
            .find_commit(from_commit_id)
            .context("failed to find commit")?;
        let from_tree = from_commit.tree().context("failed to find tree")?;
        let from_parent = from_commit.parent(0).context("failed to find parent")?;
        let from_parent_tree = from_parent.tree().context("failed to find parent tree")?;

        // ok, what is the entire patch introduced in the "from" commit?
        // we need to remove the parts of this patch that are in target_ownership (the parts we're moving)
        // and then apply the rest to the parent tree of the "from" commit to
        // create the new "from" commit without the changes we're moving
        let from_commit_diffs =
            gitbutler_diff::trees(ctx.repository(), &from_parent_tree, &from_tree)
                .context("failed to diff trees")?;

        // filter from_commit_diffs to HashMap<filepath, Vec<GitHunk>> only for hunks NOT in target_ownership
        // this is the patch parts we're keeping
        let diffs_to_keep = from_commit_diffs
            .iter()
            .filter_map(|(filepath, file_diff)| {
                let hunks = file_diff
                    .hunks
                    .iter()
                    .filter(|hunk| {
                        !target_ownership.claims.iter().any(|file_ownership| {
                            file_ownership.file_path.eq(filepath)
                                && file_ownership.hunks.iter().any(|owned_hunk| {
                                    owned_hunk.start == hunk.new_start
                                        && owned_hunk.end == hunk.new_start + hunk.new_lines
                                })
                        })
                    })
                    .cloned()
                    .collect::<Vec<_>>();
                if hunks.is_empty() {
                    None
                } else {
                    Some((filepath.clone(), hunks))
                }
            })
            .collect::<HashMap<_, _>>();

        let repo = ctx.repository();

        // write our new tree and commit for the new "from" commit without the moved changes
        let new_from_tree_id =
            gitbutler_diff::write::hunks_onto_commit(ctx, from_parent.id(), &diffs_to_keep)?;
        let new_from_tree = &repo
            .find_tree(new_from_tree_id)
            .with_context(|| "tree {new_from_tree_oid} not found")?;
        let new_from_commit_oid = ctx
            .repository()
            .commit_with_signature(
                None,
                &from_commit.author(),
                &from_commit.committer(),
                &from_commit.message_bstr().to_str_lossy(),
                new_from_tree,
                &[&from_parent],
                from_commit.gitbutler_headers(),
            )
            .context("commit failed")?;

        // rebase everything above the new "from" commit that has the moved changes removed
        let new_head = match cherry_rebase(
            ctx,
            new_from_commit_oid,
            from_commit_id,
            target_branch.head(),
        ) {
            Ok(Some(new_head)) => new_head,
            Ok(None) => bail!("no rebase was performed"),
            Err(err) => return Err(err).context("rebase failed"),
        };

        // ok, now we need to identify which the new "to" commit is in the rebased history
        // so we'll take a list of the upstream oids and find it simply based on location
        // (since the order should not have changed in our simple rebase)
        let old_upstream_commit_oids = ctx
            .repository()
            .l(target_branch.head(), LogUntil::Commit(default_target.sha))?;

        let new_upstream_commit_oids = ctx
            .repository()
            .l(new_head, LogUntil::Commit(default_target.sha))?;

        // find to_commit_oid offset in upstream_commits vector
        let to_commit_offset = old_upstream_commit_oids
            .iter()
            .position(|c| *c == to_amend_oid)
            .context("failed to find commit in old commits")?;

        // find the new "to" commit in our new rebased upstream commits
        to_amend_oid = *new_upstream_commit_oids
            .get(to_commit_offset)
            .context("failed to find commit in new commits")?;

        // reset the "to" commit variable for writing the changes back to
        amend_commit = ctx
            .repository()
            .find_commit(to_amend_oid)
            .context("failed to find commit")?;

        // reset the concept of what the upstream commits are to be the rebased ones
        upstream_commits = ctx
            .repository()
            .l(new_head, LogUntil::Commit(amend_commit.id()))?;
    }

    // ok, now we will apply the moved changes to the "to" commit.
    // if we were moving the changes down, we didn't need to rewrite the "from" commit
    // because it will be rewritten with the upcoming rebase.
    // if we were moving the changes "up" we've already rewritten the "from" commit

    // apply diffs_to_amend to the commit tree
    // and write a new commit with the changes we're moving
    let new_tree_oid =
        gitbutler_diff::write::hunks_onto_commit(ctx, to_amend_oid, &diffs_to_amend)?;
    let new_tree = ctx
        .repository()
        .find_tree(new_tree_oid)
        .context("failed to find new tree")?;
    let parents: Vec<_> = amend_commit.parents().collect();
    let commit_oid = ctx
        .repository()
        .commit_with_signature(
            None,
            &amend_commit.author(),
            &amend_commit.committer(),
            &amend_commit.message_bstr().to_str_lossy(),
            &new_tree,
            &parents.iter().collect::<Vec<_>>(),
            amend_commit.gitbutler_headers(),
        )
        .context("failed to create commit")?;

    // now rebase upstream commits, if needed

    // if there are no upstream commits (the "to" commit was the branch head), then we're done
    if upstream_commits.is_empty() {
        target_branch.set_head(commit_oid);
        vb_state.set_branch(target_branch.clone())?;
        crate::integration::update_workspace_commit(&vb_state, ctx)?;
        return Ok(commit_oid);
    }

    // otherwise, rebase the upstream commits onto the new commit
    let last_commit = upstream_commits.first().cloned().unwrap();
    let new_head = cherry_rebase(ctx, commit_oid, amend_commit.id(), last_commit)?;

    // if that rebase worked, update the branch head and the gitbutler workspace
    if let Some(new_head) = new_head {
        target_branch.set_head(new_head);
        vb_state.set_branch(target_branch.clone())?;
        crate::integration::update_workspace_commit(&vb_state, ctx)?;
        Ok(commit_oid)
    } else {
        Err(anyhow!("rebase failed"))
    }
}

// takes a list of file ownership and a commit oid and rewrites that commit to
// add the file changes. The branch is then rebased onto the new commit
// and the respective branch head is updated
pub(crate) fn amend(
    ctx: &CommandContext,
    branch_id: StackId,
    commit_oid: git2::Oid,
    target_ownership: &BranchOwnershipClaims,
) -> Result<git2::Oid> {
    ctx.assure_resolved()?;
    let vb_state = ctx.project().virtual_branches();

    let virtual_branches = vb_state
        .list_branches_in_workspace()
        .context("failed to read virtual branches")?;

    if !virtual_branches.iter().any(|b| b.id == branch_id) {
        bail!("could not find applied branch with id {branch_id} to amend to");
    }

    let default_target = vb_state.get_default_target()?;

    let mut applied_statuses = get_applied_status(ctx, None)?.branches;

    let (ref mut target_branch, target_status) = applied_statuses
        .iter_mut()
        .find(|(b, _)| b.id == branch_id)
        .ok_or_else(|| anyhow!("could not find branch {branch_id} in status list"))?;

    if target_branch.upstream.is_some() && !target_branch.allow_rebasing {
        // amending to a pushed head commit will cause a force push that is not allowed
        bail!("force-push is not allowed");
    }

    if ctx
        .repository()
        .l(target_branch.head(), LogUntil::Commit(default_target.sha))?
        .is_empty()
    {
        bail!("branch has no commits - there is nothing to amend to");
    }

    // find commit oid
    let amend_commit = ctx
        .repository()
        .find_commit(commit_oid)
        .context("failed to find commit")?;

    let diffs_to_amend = target_ownership
        .claims
        .iter()
        .filter_map(|file_ownership| {
            let hunks = target_status
                .get(&file_ownership.file_path)
                .map(|file| {
                    file.hunks
                        .iter()
                        .filter(|hunk| {
                            let hunk: GitHunk = (*hunk).clone().into();
                            file_ownership.hunks.iter().any(|owned_hunk| {
                                owned_hunk.start == hunk.new_start
                                    && owned_hunk.end == hunk.new_start + hunk.new_lines
                            })
                        })
                        .cloned()
                        .collect::<Vec<_>>()
                })
                .unwrap_or_default();
            if hunks.is_empty() {
                None
            } else {
                Some((file_ownership.file_path.clone(), hunks))
            }
        })
        .collect::<HashMap<_, _>>();

    if diffs_to_amend.is_empty() {
        bail!("target ownership not found");
    }

    // apply diffs_to_amend to the commit tree
    let new_tree_oid = gitbutler_diff::write::hunks_onto_commit(ctx, commit_oid, &diffs_to_amend)?;
    let new_tree = ctx
        .repository()
        .find_tree(new_tree_oid)
        .context("failed to find new tree")?;

    let parents: Vec<_> = amend_commit.parents().collect();
    let commit_oid = ctx
        .repository()
        .commit_with_signature(
            None,
            &amend_commit.author(),
            &amend_commit.committer(),
            &amend_commit.message_bstr().to_str_lossy(),
            &new_tree,
            &parents.iter().collect::<Vec<_>>(),
            amend_commit.gitbutler_headers(),
        )
        .context("failed to create commit")?;

    // now rebase upstream commits, if needed
    let upstream_commits = ctx
        .repository()
        .l(target_branch.head(), LogUntil::Commit(amend_commit.id()))?;
    // if there are no upstream commits, we're done
    if upstream_commits.is_empty() {
        target_branch.set_head(commit_oid);
        vb_state.set_branch(target_branch.clone())?;
        crate::integration::update_workspace_commit(&vb_state, ctx)?;
        return Ok(commit_oid);
    }

    let last_commit = upstream_commits.first().cloned().unwrap();

    let new_head = cherry_rebase(ctx, commit_oid, amend_commit.id(), last_commit)?;

    if let Some(new_head) = new_head {
        target_branch.set_head(new_head);
        vb_state.set_branch(target_branch.clone())?;
        crate::integration::update_workspace_commit(&vb_state, ctx)?;
        Ok(commit_oid)
    } else {
        Err(anyhow!("rebase failed"))
    }
}

// create and insert a blank commit (no tree change) either above or below a commit
// if offset is positive, insert below, if negative, insert above
// return the oid of the new head commit of the branch with the inserted blank commit
pub(crate) fn insert_blank_commit(
    ctx: &CommandContext,
    branch_id: StackId,
    commit_oid: git2::Oid,
    offset: i32,
) -> Result<()> {
    let vb_state = ctx.project().virtual_branches();

    let mut branch = vb_state.get_branch_in_workspace(branch_id)?;
    // find the commit to offset from
    let mut commit = ctx
        .repository()
        .find_commit(commit_oid)
        .context("failed to find commit")?;

    if offset > 0 {
        commit = commit.parent(0).context("failed to find parent")?;
    }

    let repository = ctx.repository();

    let commit_tree = repository
        .find_real_tree(&commit, Default::default())
        .unwrap();
    let blank_commit_oid = ctx.commit("", &commit_tree, &[&commit], None)?;

    if commit.id() == branch.head() && offset < 0 {
        // inserting before the first commit
        branch.set_head(blank_commit_oid);
        crate::integration::update_workspace_commit(&vb_state, ctx)
            .context("failed to update gitbutler workspace")?;
    } else {
        // rebase all commits above it onto the new commit
        match cherry_rebase(ctx, blank_commit_oid, commit.id(), branch.head()) {
            Ok(Some(new_head)) => {
                branch.set_head(new_head);
                crate::integration::update_workspace_commit(&vb_state, ctx)
                    .context("failed to update gitbutler workspace")?;
            }
            Ok(None) => bail!("no rebase happened"),
            Err(err) => {
                return Err(err).context("rebase failed");
            }
        }
    }
    branch.updated_timestamp_ms = gitbutler_time::time::now_ms();
    vb_state.set_branch(branch.clone())?;

    Ok(())
}

/// squashes a commit from a virtual branch into its parent.
pub(crate) fn squash(ctx: &CommandContext, branch_id: StackId, commit_id: git2::Oid) -> Result<()> {
    ctx.assure_resolved()?;

    let vb_state = ctx.project().virtual_branches();
    let mut branch = vb_state.get_branch_in_workspace(branch_id)?;
    let default_target = vb_state.get_default_target()?;
    let branch_commit_oids = ctx
        .repository()
        .l(branch.head(), LogUntil::Commit(default_target.sha))?;

    if !branch_commit_oids.contains(&commit_id) {
        bail!("commit {commit_id} not in the branch")
    }

    let commit_to_squash = ctx
        .repository()
        .find_commit(commit_id)
        .context("failed to find commit")?;

    let parent_commit = commit_to_squash
        .parent(0)
        .context("failed to find parent commit")?;

    if commit_to_squash.is_conflicted() || parent_commit.is_conflicted() {
        bail!("Can not squash conflicted commits");
    }

    let pushed_commit_oids = branch.upstream_head.map_or_else(
        || Ok(vec![]),
        |upstream_head| {
            ctx.repository()
                .l(upstream_head, LogUntil::Commit(default_target.sha))
        },
    )?;

    if pushed_commit_oids.contains(&parent_commit.id()) && !branch.allow_rebasing {
        // squashing into a pushed commit will cause a force push that is not allowed
        bail!("force push not allowed");
    }

    if !branch_commit_oids.contains(&parent_commit.id()) {
        bail!("can not squash root commit");
    }

    // create a commit that:
    //  * has the tree of the target commit
    //  * has the message combined of the target commit and parent commit
    //  * has parents of the parents commit.
    let parents: Vec<_> = parent_commit.parents().collect();

    let new_commit_oid = ctx
        .repository()
        .commit_with_signature(
            None,
            &commit_to_squash.author(),
            &commit_to_squash.committer(),
            &format!(
                "{}\n{}",
                parent_commit.message_bstr(),
                commit_to_squash.message_bstr(),
            ),
            &commit_to_squash.tree().context("failed to find tree")?,
            &parents.iter().collect::<Vec<_>>(),
            // use the squash commit's headers
            commit_to_squash.gitbutler_headers(),
        )
        .context("failed to commit")?;

    let ids_to_rebase = {
        let ids = branch_commit_oids
            .split(|oid| oid.eq(&commit_id))
            .collect::<Vec<_>>();
        ids.first().copied()
    }
    .with_context(|| format!("commit {commit_id} not in the branch"))?;
    let ids_to_rebase = ids_to_rebase.to_vec();

    match cherry_rebase_group(ctx.repository(), new_commit_oid, &ids_to_rebase) {
        Ok(new_head_id) => {
            // save new branch head
            branch.set_head(new_head_id);
            branch.updated_timestamp_ms = gitbutler_time::time::now_ms();
            vb_state.set_branch(branch.clone())?;

            crate::integration::update_workspace_commit(&vb_state, ctx)
                .context("failed to update gitbutler workspace")?;
            Ok(())
        }
        Err(err) => Err(err.context("rebase error").context(Code::Unknown)),
    }
}

// changes a commit message for commit_oid, rebases everything above it, updates branch head if successful
pub(crate) fn update_commit_message(
    ctx: &CommandContext,
    branch_id: StackId,
    commit_id: git2::Oid,
    message: &str,
) -> Result<()> {
    if message.is_empty() {
        bail!("commit message can not be empty");
    }
    ctx.assure_unconflicted()?;

    let vb_state = ctx.project().virtual_branches();
    let default_target = vb_state.get_default_target()?;

    let mut branch = vb_state.get_branch_in_workspace(branch_id)?;
    let branch_commit_oids = ctx
        .repository()
        .l(branch.head(), LogUntil::Commit(default_target.sha))?;

    if !branch_commit_oids.contains(&commit_id) {
        bail!("commit {commit_id} not in the branch");
    }

    let pushed_commit_oids = branch.upstream_head.map_or_else(
        || Ok(vec![]),
        |upstream_head| {
            ctx.repository()
                .l(upstream_head, LogUntil::Commit(default_target.sha))
        },
    )?;

    if pushed_commit_oids.contains(&commit_id) && !branch.allow_rebasing {
        // updating the message of a pushed commit will cause a force push that is not allowed
        bail!("force push not allowed");
    }

    let target_commit = ctx
        .repository()
        .find_commit(commit_id)
        .context("failed to find commit")?;

    let parents: Vec<_> = target_commit.parents().collect();

    let new_commit_oid = ctx
        .repository()
        .commit_with_signature(
            None,
            &target_commit.author(),
            &target_commit.committer(),
            message,
            &target_commit.tree().context("failed to find tree")?,
            &parents.iter().collect::<Vec<_>>(),
            target_commit.gitbutler_headers(),
        )
        .context("failed to commit")?;

    let ids_to_rebase = {
        let ids = branch_commit_oids
            .split(|oid| oid.eq(&commit_id))
            .collect::<Vec<_>>();
        ids.first().copied()
    }
    .with_context(|| format!("commit {commit_id} not in the branch"))?;
    let ids_to_rebase = ids_to_rebase.to_vec();

    let new_head_id = cherry_rebase_group(ctx.repository(), new_commit_oid, &ids_to_rebase)
        .map_err(|err| err.context("rebase error"))?;
    // save new branch head
    branch.set_head(new_head_id);
    branch.updated_timestamp_ms = gitbutler_time::time::now_ms();
    vb_state.set_branch(branch.clone())?;

    crate::integration::update_workspace_commit(&vb_state, ctx)
        .context("failed to update gitbutler workspace")?;
    Ok(())
}

// Goes through a set of changes and checks if conflicts are present. If no conflicts
// are present in a file it will be resolved, meaning it will be removed from the
// conflicts file.
fn update_conflict_markers(ctx: &CommandContext, files: Vec<VirtualBranchFile>) -> Result<()> {
    let conflicting_files = conflicts::conflicting_files(ctx)?;
    for file in files {
        let mut conflicted = false;
        if conflicting_files.contains(&file.path) {
            // check file for conflict markers, resolve the file if there are none in any hunk
            for hunk in file.hunks {
                let hunk: GitHunk = hunk.clone().into();
                if hunk.diff_lines.contains_str(b"<<<<<<< ours") {
                    conflicted = true;
                }
                if hunk.diff_lines.contains_str(b">>>>>>> theirs") {
                    conflicted = true;
                }
            }
            if !conflicted {
                conflicts::resolve(ctx, file.path).unwrap();
            }
        }
    }
    Ok(())
}<|MERGE_RESOLUTION|>--- conflicted
+++ resolved
@@ -588,217 +588,7 @@
     Ok(merge_base != upstream_commit.id())
 }
 
-<<<<<<< HEAD
-/// Integrates upstream work from a remote branch.
-///
-/// First we determine strategy based on preferences and branch state. If you
-/// have allowed force push then it is likely branch commits frequently get
-/// rebased, meaning we want to cherry pick new upstream work onto our rebased
-/// commits.
-///
-/// If your local branch has been rebased, but you have new local only commits,
-/// we _must_ rebase the upstream commits on top of the last rebased commit. We
-/// do this to avoid duplicate commits, but we then need to let the user decide
-/// if the local only commits get rebased on top of new upstream work or merged
-/// with the new commits. The latter is sometimes preferable because you have
-/// at most one merge conflict to resolve, while rebasing requires a multi-step
-/// interactive process (currently not supported, so we abort).
-///
-/// If you do not allow force push then first validate the remote branch and
-/// your local branch have the same merge base. A different merge base means
-/// means either you or the remote branch has been rebased, and merging the
-/// two would introduce duplicate commits (same changes, different hash).
-///
-/// Additionally, if we succeed in integrating the upstream commit, we still
-/// need to merge the new branch tree with the working directory tree. This
-/// might introduce more conflicts, but there is no need to commit at the
-/// end since there will only be one parent commit.
-///
-pub fn integrate_upstream_commits(ctx: &CommandContext, branch_id: StackId) -> Result<()> {
-    conflicts::is_conflicting(ctx, None)?;
-
-    let repo = ctx.repository();
-    let project = ctx.project();
-    let vb_state = project.virtual_branches();
-
-    let mut branch = vb_state.get_branch_in_workspace(branch_id)?;
-    let default_target = vb_state.get_default_target()?;
-
-    let upstream_branch = branch.upstream.as_ref().context("upstream not found")?;
-    let upstream_oid = repo.refname_to_id(&upstream_branch.to_string())?;
-    let upstream_commit = repo.find_commit(upstream_oid)?;
-
-    if upstream_commit.id() == branch.head() {
-        return Ok(());
-    }
-
-    let upstream_commits = repo.list_commits(upstream_commit.id(), default_target.sha)?;
-    let branch_commits = repo.list_commits(branch.head(), default_target.sha)?;
-
-    let branch_commit_ids = branch_commits.iter().map(|c| c.id()).collect::<Vec<_>>();
-
-    let branch_change_ids = branch_commits
-        .iter()
-        .filter_map(|c| c.change_id())
-        .collect::<Vec<_>>();
-
-    let mut unknown_commits: Vec<git2::Oid> = upstream_commits
-        .iter()
-        .filter(|c| {
-            (!c.change_id()
-                .is_some_and(|cid| branch_change_ids.contains(&cid)))
-                && !branch_commit_ids.contains(&c.id())
-        })
-        .map(|c| c.id())
-        .collect::<Vec<_>>();
-
-    let rebased_commits = upstream_commits
-        .iter()
-        .filter(|c| {
-            c.change_id()
-                .is_some_and(|cid| branch_change_ids.contains(&cid))
-                && !branch_commit_ids.contains(&c.id())
-        })
-        .map(|c| c.id())
-        .collect::<Vec<_>>();
-
-    // If there are no new commits then there is nothing to do.
-    if unknown_commits.is_empty() {
-        return Ok(());
-    };
-
-    let merge_base = repo.merge_base(default_target.sha, upstream_oid)?;
-
-    // Booleans needed for a decision on how integrate upstream commits.
-    // let is_same_base = default_target.sha == merge_base;
-    let can_use_force = branch.allow_rebasing;
-    let has_rebased_commits = !rebased_commits.is_empty();
-
-    // We can't proceed if we rebased local commits but no permission to force push. In this
-    // scenario we would need to "cherry rebase" new upstream commits onto the last rebased
-    // local commit.
-    if has_rebased_commits && !can_use_force {
-        return Err(anyhow!("Cannot merge rebased commits without force push")
-            .context("Aborted because force push is disallowed and commits have been rebased")
-            .context(Marker::ProjectConflict));
-    }
-
-    let integration_result = match can_use_force {
-        true => integrate_with_rebase(ctx, &mut branch, &mut unknown_commits),
-        false => {
-            if has_rebased_commits {
-                return Err(anyhow!("Cannot merge rebased commits without force push")
-                    .context(
-                        "Aborted because force push is disallowed and commits have been rebased",
-                    )
-                    .context(Marker::ProjectConflict));
-            }
-            integrate_with_merge(ctx, &mut branch, &upstream_commit, merge_base).map(Into::into)
-        }
-    };
-
-    if integration_result.as_ref().err().map_or(false, |err| {
-        err.downcast_ref()
-            .is_some_and(|marker: &Marker| *marker == Marker::ProjectConflict)
-    }) {
-        return Ok(());
-    };
-
-    let new_head = integration_result?;
-    let new_head_tree = repo.find_commit(new_head)?.tree()?;
-    let head_commit = repo.find_commit(new_head)?;
-
-    let wd_tree = ctx.repository().create_wd_tree()?;
-    let workspace_tree = repo.find_commit(get_workspace_head(ctx)?)?.tree()?;
-
-    let mut merge_index = repo.merge_trees(&workspace_tree, &new_head_tree, &wd_tree, None)?;
-
-    if merge_index.has_conflicts() {
-        repo.checkout_index_builder(&mut merge_index)
-            .allow_conflicts()
-            .conflict_style_merge()
-            .force()
-            .checkout()?;
-    } else {
-        branch.set_head(new_head);
-        branch.tree = head_commit.tree()?.id();
-        vb_state.set_branch(branch.clone())?;
-        repo.checkout_index_builder(&mut merge_index)
-            .force()
-            .checkout()?;
-    };
-
-    crate::integration::update_workspace_commit(&vb_state, ctx)?;
-    Ok(())
-}
-
-pub(crate) fn integrate_with_rebase(
-    ctx: &CommandContext,
-    branch: &mut Stack,
-    unknown_commits: &mut Vec<git2::Oid>,
-) -> Result<git2::Oid> {
-    cherry_rebase_group(
-        ctx.repository(),
-        branch.head(),
-        unknown_commits.as_mut_slice(),
-        ctx.project().succeeding_rebases,
-    )
-}
-
-pub(crate) fn integrate_with_merge(
-    ctx: &CommandContext,
-    branch: &mut Stack,
-    upstream_commit: &git2::Commit,
-    merge_base: git2::Oid,
-) -> Result<git2::Oid> {
-    let wd_tree = ctx.repository().create_wd_tree()?;
-    let repo = ctx.repository();
-    let remote_tree = upstream_commit.tree().context("failed to get tree")?;
-    let upstream_branch = branch.upstream.as_ref().context("upstream not found")?;
-    // let merge_tree = repo.find_commit(merge_base).and_then(|c| c.tree())?;
-    let merge_tree = repo.find_commit(merge_base)?;
-    let merge_tree = merge_tree.tree()?;
-
-    let mut merge_index = repo.merge_trees(&merge_tree, &wd_tree, &remote_tree, None)?;
-
-    if merge_index.has_conflicts() {
-        let conflicts = merge_index.conflicts()?;
-        let merge_conflicts = conflicts
-            .flatten()
-            .filter_map(|c| c.our)
-            .map(|our| gix::path::try_from_bstr(Cow::Owned(our.path.into())))
-            .collect::<Result<Vec<_>, _>>()?;
-        conflicts::mark(ctx, merge_conflicts, Some(upstream_commit.id()))?;
-        repo.checkout_index_builder(&mut merge_index)
-            .allow_conflicts()
-            .conflict_style_merge()
-            .force()
-            .checkout()?;
-        return Err(anyhow!("merge problem")).context(Marker::ProjectConflict);
-    }
-
-    let merge_tree_oid = merge_index.write_tree_to(ctx.repository())?;
-    let merge_tree = repo.find_tree(merge_tree_oid)?;
-    let head_commit = repo.find_commit(branch.head())?;
-
-    ctx.commit(
-        format!(
-            "Merged {}/{} into {}",
-            upstream_branch.remote(),
-            upstream_branch.branch(),
-            branch.name
-        )
-        .as_str(),
-        &merge_tree,
-        &[&head_commit, upstream_commit],
-        None,
-    )
-}
-
 pub fn update_branch(ctx: &CommandContext, branch_update: &BranchUpdateRequest) -> Result<Stack> {
-=======
-pub fn update_branch(ctx: &CommandContext, branch_update: &BranchUpdateRequest) -> Result<Branch> {
->>>>>>> 12782d52
     let vb_state = ctx.project().virtual_branches();
     let mut branch = vb_state.get_branch_in_workspace(branch_update.id)?;
 
