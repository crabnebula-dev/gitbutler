--- conflicted
+++ resolved
@@ -45,10 +45,7 @@
 		"@types/git-url-parse": "^9.0.3",
 		"@types/lscache": "^1.3.4",
 		"@types/marked": "^5.0.2",
-<<<<<<< HEAD
-=======
 		"@types/postcss-pxtorem": "^6.0.3",
->>>>>>> ee7660f3
 		"@wdio/cli": "^8.39.1",
 		"@wdio/globals": "^8.39.1",
 		"@wdio/local-runner": "^8.39.1",
@@ -80,10 +77,6 @@
 		"tauri-plugin-store-api": "github:tauri-apps/tauri-plugin-store#v1",
 		"tinykeys": "^2.1.0",
 		"ts-node": "^10.9.2",
-<<<<<<< HEAD
-		"tslib": "^2.6.3",
-=======
->>>>>>> ee7660f3
 		"vite": "catalog:",
 		"vitest": "^0.34.6"
 	},
