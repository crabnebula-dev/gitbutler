<script lang="ts">
	import ActiveBranchStatus from './ActiveBranchStatus.svelte';
	import BranchLabel from './BranchLabel.svelte';
	import BranchLaneContextMenu from './BranchLaneContextMenu.svelte';
	import PullRequestButton from '../pr/PullRequestButton.svelte';
<<<<<<< HEAD
	import { Project } from '$lib/backend/projects';
=======
	import { BaseBranch } from '$lib/baseBranch/baseBranch';
>>>>>>> 4ddc6a9a
	import { BaseBranchService } from '$lib/baseBranch/baseBranchService';
	import ContextMenu from '$lib/components/contextmenu/ContextMenu.svelte';
	import { mapErrorToToast } from '$lib/gitHost/github/errorMap';
	import { getGitHost } from '$lib/gitHost/interface/gitHost';
	import { getGitHostListingService } from '$lib/gitHost/interface/gitHostListingService';
	import { getGitHostPrMonitor } from '$lib/gitHost/interface/gitHostPrMonitor';
	import { getGitHostPrService } from '$lib/gitHost/interface/gitHostPrService';
	import { showError, showToast } from '$lib/notifications/toasts';
	import { getBranchNameFromRef } from '$lib/utils/branch';
	import { getContext, getContextStore } from '$lib/utils/context';
	import { sleep } from '$lib/utils/sleep';
	import { error } from '$lib/utils/toasts';
	import { BranchController } from '$lib/vbranches/branchController';
	import { VirtualBranch } from '$lib/vbranches/types';
	import Button from '@gitbutler/ui/Button.svelte';
	import Icon from '@gitbutler/ui/Icon.svelte';
	import type { PullRequest } from '$lib/gitHost/interface/types';
	import type { Persisted } from '$lib/persisted/persisted';

	interface Props {
		uncommittedChanges?: number;
		isLaneCollapsed: Persisted<boolean>;
		onGenerateBranchName: () => void;
	}

	const { uncommittedChanges = 0, isLaneCollapsed, onGenerateBranchName }: Props = $props();

	const branchController = getContext(BranchController);
	const baseBranchService = getContext(BaseBranchService);
	const baseBranch = getContextStore(BaseBranch);
	const prService = getGitHostPrService();
	const gitListService = getGitHostListingService();
	const branchStore = getContextStore(VirtualBranch);
	const prMonitor = getGitHostPrMonitor();
	const gitHost = getGitHost();
	const project = getContext(Project);

	const baseBranchName = $derived($baseBranch.shortName);
	const branch = $derived($branchStore);
	const pr = $derived($prMonitor?.pr);

	let contextMenu = $state<ContextMenu>();
	let meatballButtonEl = $state<HTMLDivElement>();
	let isLoading = $state(false);
	let isTargetBranchAnimated = $state(false);

	function handleBranchNameChange(title: string) {
		if (title === '') return;

		branchController.updateBranchName(branch.id, title);
	}

	function expandLane() {
		$isLaneCollapsed = false;
	}

	function collapseLane() {
		$isLaneCollapsed = true;
	}

	const hasIntegratedCommits = $derived(branch.commits?.some((b) => b.isIntegrated));

	let headerInfoHeight = $state(0);

	interface CreatePrOpts {
		draft: boolean;
	}

	const defaultPrOpts: CreatePrOpts = {
		draft: true
	};

	async function createPr(createPrOpts: CreatePrOpts): Promise<PullRequest | undefined> {
		const opts = { ...defaultPrOpts, ...createPrOpts };
		if (!$gitHost) {
			error('Pull request service not available');
			return;
		}

		let title: string;
		let body: string;

		let pullRequestTemplateBody: string | undefined;
		const prTemplatePath = project.git_host.pullRequestTemplatePath;

		if (prTemplatePath) {
			pullRequestTemplateBody = await $gitHost.getPrTemplateContent(prTemplatePath);
		}

		if (pullRequestTemplateBody) {
			title = branch.name;
			body = pullRequestTemplateBody;
		} else {
			// In case of a single commit, use the commit summary and description for the title and
			// description of the PR.
			if (branch.commits.length === 1) {
				const commit = branch.commits[0];
				title = commit?.descriptionTitle ?? '';
				body = commit?.descriptionBody ?? '';
			} else {
				title = branch.name;
				body = '';
			}
		}

		isLoading = true;
		try {
			let upstreamBranchName = branch.upstreamName;

			if (branch.commits.some((c) => !c.isRemote)) {
				const firstPush = !branch.upstream;
				const remoteBranchRef = await branchController.pushBranch(branch.id, branch.requiresForce);
				upstreamBranchName = getBranchNameFromRef(remoteBranchRef);

				if (firstPush) {
					// TODO: fix this hack for reactively available prService.
					await sleep(500);
				}
			}

			if (!baseBranchName) {
				error('No base branch name determined');
				return;
			}

			if (!upstreamBranchName) {
				error('No upstream branch name determined');
				return;
			}

			if (!$prService) {
				error('Pull request service not available');
				return;
			}
<<<<<<< HEAD
			await $prService.createPr({
				title,
				body,
				draft: opts.draft
			});
=======

			await $prService.createPr(title, body, opts.draft, upstreamBranchName, baseBranchName);
>>>>>>> 4ddc6a9a
		} catch (err: any) {
			console.error(err);
			const toast = mapErrorToToast(err);
			if (toast) showToast(toast);
			else showError('Error while creating pull request', err);
		} finally {
			isLoading = false;
		}
		await $gitListService?.refresh();
		baseBranchService.fetchFromRemotes();
	}
</script>

{#if $isLaneCollapsed}
	<div
		class="card collapsed-lane"
		class:collapsed-lane_target-branch={branch.selectedForChanges}
		onkeydown={(e) => e.key === 'Enter' && expandLane()}
		tabindex="0"
		role="button"
	>
		<div class="collapsed-lane__actions">
			<div class="draggable" data-drag-handle>
				<Icon name="draggable" />
			</div>
			<Button style="ghost" outline icon="unfold-lane" tooltip="Expand lane" onclick={expandLane} />
		</div>

		<div class="collapsed-lane__info-wrap" bind:clientHeight={headerInfoHeight}>
			<div class="collapsed-lane__info" style="width: {headerInfoHeight}px">
				<div class="collapsed-lane__label-wrap">
					<h3 class="collapsed-lane__label text-13 text-bold">
						{branch.name}
					</h3>
					{#if uncommittedChanges > 0}
						<Button
							size="tag"
							clickable={false}
							style="warning"
							kind="soft"
							tooltip="Uncommitted changes"
						>
							{uncommittedChanges}
							{uncommittedChanges === 1 ? 'change' : 'changes'}
						</Button>
					{/if}
				</div>

				<div class="collapsed-lane__info__details">
					<ActiveBranchStatus
						{hasIntegratedCommits}
						remoteExists={!!branch.upstream}
						isLaneCollapsed={$isLaneCollapsed}
					/>
					{#if branch.selectedForChanges}
						<Button style="pop" kind="soft" size="tag" clickable={false} icon="target"
							>Default branch</Button
						>
					{/if}
				</div>
			</div>
		</div>
	</div>
{:else}
	<div class="header__wrapper">
		<div
			class="header card"
			class:header_target-branch={branch.selectedForChanges}
			class:header_target-branch-animation={isTargetBranchAnimated && branch.selectedForChanges}
		>
			<div class="header__info-wrapper">
				<div class="draggable" data-drag-handle>
					<Icon name="draggable" />
				</div>

				<div class="header__info">
					<BranchLabel name={branch.name} onChange={(name) => handleBranchNameChange(name)} />
					<div class="header__remote-branch">
						<ActiveBranchStatus
							{hasIntegratedCommits}
							remoteExists={!!branch.upstream}
							isLaneCollapsed={$isLaneCollapsed}
						/>

						{#await branch.isMergeable then isMergeable}
							{#if !isMergeable}
								<Button
									size="tag"
									clickable={false}
									icon="locked-small"
									style="warning"
									tooltip="Applying this branch will add merge conflict markers that you will have to resolve"
								>
									Conflict
								</Button>
							{/if}
						{/await}
					</div>
				</div>
			</div>

			<div class="header__actions">
				<div class="header__buttons">
					{#if branch.selectedForChanges}
						<Button
							style="pop"
							kind="soft"
							tooltip="New changes will land here"
							icon="target"
							clickable={false}
						>
							Default branch
						</Button>
					{:else}
						<Button
							style="ghost"
							outline
							tooltip="When selected, new changes land here"
							icon="target"
							onclick={async () => {
								isTargetBranchAnimated = true;
								await branchController.setSelectedForChanges(branch.id);
							}}
						>
							Set as default
						</Button>
					{/if}
				</div>

				<div class="relative">
					<div class="header__buttons">
						{#if !$pr}
							<PullRequestButton
								click={async ({ draft }) => await createPr({ draft })}
								disabled={branch.commits.length === 0 || !$gitHost || !$prService}
								tooltip={!$gitHost || !$prService
									? 'You can enable git host integration in the settings'
									: ''}
								loading={isLoading}
							/>
						{/if}
						<Button
							bind:el={meatballButtonEl}
							style="ghost"
							outline
							icon="kebab"
							onclick={() => {
								contextMenu?.toggle();
							}}
						/>
						<BranchLaneContextMenu
							bind:contextMenuEl={contextMenu}
							target={meatballButtonEl}
							onCollapse={collapseLane}
							{onGenerateBranchName}
						/>
					</div>
				</div>
			</div>
		</div>
		<div class="header__top-overlay" data-remove-from-draggable data-tauri-drag-region></div>
	</div>
{/if}

<style>
	.header__wrapper {
		z-index: var(--z-lifted);
		position: sticky;
		top: 12px;
		padding-bottom: 8px;
	}
	.header {
		z-index: var(--z-lifted);
		position: relative;
		flex-direction: column;
		gap: 2px;
		transition:
			border-color 0.12s ease-in-out,
			box-shadow 0.12s ease-in-out;
	}
	.header_target-branch {
		border-color: var(--clr-theme-pop-element);
		box-shadow: 0 4px 0 var(--clr-theme-pop-element);
		margin-bottom: 4px;
	}
	.header_target-branch-animation {
		animation: setTargetAnimation 0.3s ease-in-out forwards;
	}
	@keyframes setTargetAnimation {
		0% {
		}
		40% {
			transform: scale(1.017) rotate(1deg);
		}
		50% {
			border-color: var(--clr-theme-pop-element);
			box-shadow: 0 4px 0 var(--clr-theme-pop-element);
			margin-bottom: 4px;
		}
		70%,
		100% {
			transform: scale(1);
			border-color: var(--clr-theme-pop-element);
			box-shadow: 0 4px 0 var(--clr-theme-pop-element);
			margin-bottom: 4px;
		}
	}

	.header__top-overlay {
		z-index: var(--z-ground);
		position: absolute;
		top: -16px;
		left: 0;
		width: 100%;
		height: 20px;
		background: var(--clr-bg-2);
	}
	.header__info-wrapper {
		display: flex;
		gap: 2px;
		padding: 10px;
	}
	.header__info {
		flex: 1;
		display: flex;
		flex-direction: column;
		overflow: hidden;
		gap: 10px;
	}
	.header__actions {
		display: flex;
		gap: 4px;
		background: var(--clr-bg-1);
		border-top: 1px solid var(--clr-border-2);
		padding: 14px;
		justify-content: space-between;
		border-radius: 0 0 var(--radius-m) var(--radius-m);
		user-select: none;
	}

	.header__buttons {
		display: flex;
		position: relative;
		gap: 4px;
	}
	.draggable {
		display: flex;
		height: fit-content;
		cursor: grab;
		padding: 2px 2px 0 0;
		color: var(--clr-scale-ntrl-50);
		transition: color var(--transition-slow);

		&:hover {
			color: var(--clr-scale-ntrl-40);
		}
	}

	.header__remote-branch {
		color: var(--clr-scale-ntrl-50);
		padding-left: 2px;
		padding-right: 2px;
		display: flex;
		gap: 4px;
		text-overflow: ellipsis;
		overflow-x: hidden;
		white-space: nowrap;
		align-items: center;
	}

	/*  COLLAPSIBLE LANE */

	.collapsed-lane {
		cursor: default;
		user-select: none;
		align-items: center;
		height: 100%;
		width: 48px;
		overflow: hidden;
		gap: 8px;
		padding: 8px 8px 20px;

		&:focus-within {
			outline: none;
		}
	}

	.collapsed-lane_target-branch {
		border-color: var(--clr-theme-pop-element);
	}

	.collapsed-lane__actions {
		display: flex;
		flex-direction: column;
		align-items: center;
		gap: 10px;
	}

	/*  */

	.collapsed-lane__info-wrap {
		display: flex;
		height: 100%;
	}

	.collapsed-lane__info {
		display: flex;
		justify-content: space-between;
		gap: 8px;
		transform: rotate(-90deg);
		direction: ltr;
	}

	/*  */

	.collapsed-lane__info__details {
		display: flex;
		flex-direction: row-reverse;
		align-items: center;
		gap: 4px;
	}

	.collapsed-lane__label-wrap {
		overflow: hidden;
		display: flex;
		align-items: center;
		gap: 12px;
	}

	.collapsed-lane__label {
		color: var(--clr-scale-ntrl-0);
		white-space: nowrap;
		overflow: hidden;
		text-overflow: ellipsis;
	}
</style><|MERGE_RESOLUTION|>--- conflicted
+++ resolved
@@ -3,11 +3,8 @@
 	import BranchLabel from './BranchLabel.svelte';
 	import BranchLaneContextMenu from './BranchLaneContextMenu.svelte';
 	import PullRequestButton from '../pr/PullRequestButton.svelte';
-<<<<<<< HEAD
 	import { Project } from '$lib/backend/projects';
-=======
 	import { BaseBranch } from '$lib/baseBranch/baseBranch';
->>>>>>> 4ddc6a9a
 	import { BaseBranchService } from '$lib/baseBranch/baseBranchService';
 	import ContextMenu from '$lib/components/contextmenu/ContextMenu.svelte';
 	import { mapErrorToToast } from '$lib/gitHost/github/errorMap';
@@ -142,16 +139,8 @@
 				error('Pull request service not available');
 				return;
 			}
-<<<<<<< HEAD
-			await $prService.createPr({
-				title,
-				body,
-				draft: opts.draft
-			});
-=======
 
 			await $prService.createPr(title, body, opts.draft, upstreamBranchName, baseBranchName);
->>>>>>> 4ddc6a9a
 		} catch (err: any) {
 			console.error(err);
 			const toast = mapErrorToToast(err);
