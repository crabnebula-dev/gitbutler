--- conflicted
+++ resolved
@@ -1,11 +1,6 @@
 import { buildContextStore } from '$lib/utils/context';
 import type { GitHostPrMonitor } from './gitHostPrMonitor';
-import type {
-	DetailedPullRequest,
-	MergeMethod,
-	PullRequest,
-	CreatePullRequestArguments
-} from './types';
+import type { DetailedPullRequest, MergeMethod, PullRequest } from './types';
 import type { Writable } from 'svelte/store';
 
 export const [getGitHostPrService, createGitHostPrServiceStore] = buildContextStore<
@@ -15,9 +10,6 @@
 export interface GitHostPrService {
 	loading: Writable<boolean>;
 	get(prNumber: number): Promise<DetailedPullRequest>;
-<<<<<<< HEAD
-	createPr({ title, body, draft }: CreatePullRequestArguments): Promise<PullRequest>;
-=======
 	createPr(
 		title: string,
 		body: string,
@@ -26,7 +18,6 @@
 		upstreamName: string
 	): Promise<PullRequest>;
 	fetchPrTemplate(path?: string): Promise<string | undefined>;
->>>>>>> 4ddc6a9a
 	merge(method: MergeMethod, prNumber: number): Promise<void>;
 	prMonitor(prNumber: number): GitHostPrMonitor;
 }