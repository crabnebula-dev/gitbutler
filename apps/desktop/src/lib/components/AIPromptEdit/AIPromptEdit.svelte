<script lang="ts">
	import { PromptService } from '$lib/ai/promptService';
	import Content from '$lib/components/AIPromptEdit/Content.svelte';
	import { getContext } from '$lib/utils/context';
<<<<<<< HEAD
	import Button from '@gitbutler/ui/inputs/Button.svelte';
=======
	import Button from '@gitbutler/ui/Button.svelte';
>>>>>>> aaf933f4
	import { get } from 'svelte/store';
	import type { Prompts, UserPrompt } from '$lib/ai/types';

	export let promptUse: 'commits' | 'branches';

	const promptService = getContext(PromptService);

	let prompts: Prompts;

	if (promptUse === 'commits') {
		prompts = promptService.commitPrompts;
	} else {
		prompts = promptService.branchPrompts;
	}

	$: userPrompts = prompts.userPrompts;

	function createNewPrompt() {
		prompts.userPrompts.set([
			...get(prompts.userPrompts),
			promptService.createDefaultUserPrompt(promptUse)
		]);
	}

	function deletePrompt(targetPrompt: UserPrompt) {
		const filteredPrompts = get(prompts.userPrompts).filter((prompt) => prompt !== targetPrompt);
		prompts.userPrompts.set(filteredPrompts);
	}
</script>

{#if prompts && $userPrompts}
	<div class="prompt-item__title">
		<h3 class="text-base-15 text-bold">
			{promptUse === 'commits' ? 'Commit message' : 'Branch name'}
		</h3>
		<Button style="ghost" outline icon="plus-small" onclick={createNewPrompt}>New prompt</Button>
	</div>

	<div class="content">
		<Content
			displayMode="readOnly"
			prompt={{
				prompt: prompts.defaultPrompt,
				name: 'Default Prompt',
				id: 'default'
			}}
		/>

		{#each $userPrompts as prompt}
			<Content
				bind:prompt
				displayMode="writable"
				on:deletePrompt={(e) => deletePrompt(e.detail.prompt)}
			/>
		{/each}
	</div>
{/if}

<style lang="postcss">
	.prompt-item__title {
		display: flex;
		justify-content: space-between;
		align-items: center;
		gap: 24px;
	}

	.content {
		display: flex;
		flex-direction: column;
		gap: 6px;
	}
</style><|MERGE_RESOLUTION|>--- conflicted
+++ resolved
@@ -2,11 +2,7 @@
 	import { PromptService } from '$lib/ai/promptService';
 	import Content from '$lib/components/AIPromptEdit/Content.svelte';
 	import { getContext } from '$lib/utils/context';
-<<<<<<< HEAD
 	import Button from '@gitbutler/ui/inputs/Button.svelte';
-=======
-	import Button from '@gitbutler/ui/Button.svelte';
->>>>>>> aaf933f4
 	import { get } from 'svelte/store';
 	import type { Prompts, UserPrompt } from '$lib/ai/types';
 
