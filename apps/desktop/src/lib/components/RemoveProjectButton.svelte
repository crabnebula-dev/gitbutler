--- conflicted
+++ resolved
@@ -1,11 +1,6 @@
 <script lang="ts">
-<<<<<<< HEAD
 	import Button from '@gitbutler/ui/inputs/Button.svelte';
 	import Modal from '@gitbutler/ui/modal/Modal.svelte';
-=======
-	import Modal from '$lib/shared/Modal.svelte';
-	import Button from '@gitbutler/ui/Button.svelte';
->>>>>>> aaf933f4
 
 	export let projectTitle: string = '#';
 	export let isDeleting = false;
