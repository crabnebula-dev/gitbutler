--- conflicted
+++ resolved
@@ -1,9 +1,5 @@
 <script lang="ts">
-<<<<<<< HEAD
 	import Button from '@gitbutler/ui/inputs/Button.svelte';
-=======
-	import Button from '@gitbutler/ui/Button.svelte';
->>>>>>> aaf933f4
 
 	interface Props {
 		showFrame?: boolean;
