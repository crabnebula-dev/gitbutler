<script lang="ts">
	import KeyboardShortcutsModal from '$components/KeyboardShortcutsModal.svelte';
	import ShareIssueModal from '$components/ShareIssueModal.svelte';
	import { Project } from '$lib/project/project';
	import { DesktopRoutesService } from '$lib/routes/routes.svelte';
	import { User } from '$lib/user/user';
	import { getContextStore } from '@gitbutler/shared/context';
	import { getContext } from '@gitbutler/shared/context';
	import Button from '@gitbutler/ui/Button.svelte';
	import ContextMenu from '@gitbutler/ui/ContextMenu.svelte';
	import ContextMenuItem from '@gitbutler/ui/ContextMenuItem.svelte';
	import ContextMenuSection from '@gitbutler/ui/ContextMenuSection.svelte';
	import Icon from '@gitbutler/ui/Icon.svelte';
	import { slide } from 'svelte/transition';
	import { goto } from '$app/navigation';

	const routes = getContext(DesktopRoutesService);
	const project = getContext(Project);
	const user = getContextStore(User);

	let contextTriggerButton = $state<HTMLDivElement>();
	let contextMenuEl = $state<ContextMenu>();
	let shareIssueModal = $state<ShareIssueModal>();
	let keyboardShortcutsModal = $state<KeyboardShortcutsModal>();
</script>

<nav class="sidebar">
	<div class="top">
		<div>
			{#if routes.isWorkspacePath}
				<div class="active-page-indicator" in:slide={{ axis: 'x', duration: 150 }}></div>
			{/if}
			<Button
				kind="outline"
				onclick={() => goto(routes.workspacePath(project.id))}
				width={34}
				class={['btn-square', routes.isWorkspacePath && 'btn-active']}
			>
				<svg viewBox="0 0 16 13" fill="none" xmlns="http://www.w3.org/2000/svg">
					<path
						d="M2 12L3.5 7.5M14 12L12.5 7.5M12.5 7.5L11 3H5L3.5 7.5M12.5 7.5H3.5"
						stroke-width="1.5"
						stroke="var(--clr-workspace-legs)"
					/>
					<path
						d="M1.24142 3H14.7586C14.8477 3 14.8923 2.89229 14.8293 2.82929L13.0293 1.02929C13.0105 1.01054 12.9851 1 12.9586 1H3.04142C3.0149 1 2.98946 1.01054 2.97071 1.02929L1.17071 2.82929C1.10771 2.89229 1.15233 3 1.24142 3Z"
						stroke-width="1.5"
						stroke="var(--clr-workspace-top)"
						fill="var(--clr-workspace-top)"
					/>
				</svg>
			</Button>
		</div>
		<div>
			{#if routes.isBranchesPath}
				<div class="active-page-indicator" in:slide={{ axis: 'x', duration: 150 }}></div>
			{/if}
			<Button
				kind="outline"
				onclick={() => goto(routes.branchesPath(project.id))}
				width={34}
				class={['btn-square', routes.isBranchesPath && 'btn-active']}
			>
				<svg viewBox="0 0 16 14" fill="none" xmlns="http://www.w3.org/2000/svg">
					<path d="M5 3L11 3" stroke-width="1.5" stroke="var(--clr-branches)" />
					<path
						d="M3 5L3 7.17157C3 7.70201 3.21071 8.21071 3.58579 8.58579L5.41421 10.4142C5.78929 10.7893 6.29799 11 6.82843 11L11.5 11"
						stroke-width="1.5"
						stroke="var(--clr-branches)"
					/>
					<rect
						x="15"
						y="1"
						width="4"
						height="4"
						transform="rotate(90 15 1)"
						stroke-width="1.5"
						fill="var(--clr-branches)"
						stroke="var(--clr-branches)"
					/>
					<rect
						x="15"
						y="9"
						width="4"
						height="4"
						transform="rotate(90 15 9)"
						stroke-width="1.5"
						fill="var(--clr-branches)"
						stroke="var(--clr-branches)"
					/>
					<rect
						x="5"
						y="1"
						width="4"
						height="4"
						transform="rotate(90 5 1)"
						stroke-width="1.5"
						fill="var(--clr-branches)"
						stroke="var(--clr-branches)"
					/>
				</svg>
			</Button>
		</div>
		<div>
			{#if routes.isTargetPath}
				<div class="active-page-indicator" in:slide={{ axis: 'x', duration: 150 }}></div>
			{/if}
			<Button
				kind="outline"
				onclick={() => goto(routes.targetPath(project.id))}
				width={34}
				class={['btn-square', routes.isTargetPath && 'btn-active']}
			>
				<svg viewBox="0 0 18 16" fill="none" xmlns="http://www.w3.org/2000/svg">
					<path
						d="M10.6906 1C12.1197 1 13.4402 1.7624 14.1547 3L15.8453 5.9282C16.5598 7.16581 16.5598 8.6906 15.8453 9.9282L14.1547 12.8564C13.4402 14.094 12.1197 14.8564 10.6906 14.8564H7.3094C5.88034 14.8564 4.55983 14.094 3.8453 12.8564L2.1547 9.9282C1.44017 8.6906 1.44017 7.16581 2.1547 5.9282L3.8453 3C4.55983 1.7624 5.88034 1 7.3094 1H10.6906Z"
						stroke-width="1.5"
						stroke="var(--clr-target-bg)"
						fill="var(--clr-target-bg)"
					/>
					<path d="M9 14.5V10.5M9 5V1" stroke-width="1.5" stroke="var(--clr-target-lines)" />
					<path
						d="M2.25 7.75L6.25 7.75M11.75 7.75L15.75 7.75"
						stroke-width="1.5"
						stroke="var(--clr-target-lines)"
					/>
					<circle cx="9" cy="8" r="1" stroke="var(--clr-target-lines)" />
				</svg>
			</Button>
		</div>
		<div>
			{#if routes.isHistoryPath}
				<div class="active-page-indicator" in:slide={{ axis: 'x', duration: 150 }}></div>
			{/if}
			<Button
				kind="outline"
				onclick={() => goto(routes.historyPath(project.id))}
				width={34}
				class={['btn-square', routes.isHistoryPath && 'btn-active']}
			>
				<svg
					viewBox="0 0 18 18"
					fill="none"
					xmlns="http://www.w3.org/2000/svg"
					stroke-width="1.5"
					style="padding: 1px;"
				>
					<rect
						width="18"
						height="18"
						rx="6"
						stroke="var(--clr-history-bg)"
						fill="var(--clr-history-bg)"
					/>
					<path d="M8 3V10H13" stroke-width="1.5" stroke="var(--clr-history-arrows)" />
				</svg>
			</Button>
		</div>
	</div>
	<div class="bottom">
<<<<<<< HEAD
		<div class="">
			{#if routes.isSettingsPath}
				<div class="active-page-indicator" in:slide={{ axis: 'x', duration: 150 }}></div>
			{/if}
=======
		<div class="bottom__primary-actions">
			<div>
				{#if routes.isProjectSettingsPath}
					<div class="active-page-indicator" in:slide={{ axis: 'x', duration: 150 }}></div>
				{/if}
				<Button
					icon="settings"
					kind="outline"
					onclick={() => goto(routes.projectSettingsPath(project.id))}
					width={34}
					class={['btn-square', routes.isProjectSettingsPath && 'btn-active']}
				/>
			</div>

>>>>>>> 8c54fd03
			<Button
				kind="outline"
				width={34}
<<<<<<< HEAD
				class={['btn-square', routes.isSettingsPath && 'btn-active']}
			/>
		</div>
		<div bind:this={contextTriggerButton}>
			<Button
				kind="outline"
				width={34}
=======
>>>>>>> 8c54fd03
				class="btn-height-auto"
				onclick={() => {
					contextMenuEl?.toggle();
				}}
			>
<<<<<<< HEAD
				<div class="user-button">
					{#if $user?.picture}
						<img
							class="profile-picture"
							src={$user.picture}
							alt="Avatar"
							referrerpolicy="no-referrer"
						/>
					{:else}
						<div class="anon-icon">
							<Icon name="profile" />
						</div>
					{/if}
					<Icon name="select-chevron" />
				</div>
			</Button>
		</div>

		<div>
=======
				<div class="user-button" bind:this={contextTriggerButton}>
					<div class="user-icon">
						{#if $user?.picture}
							<img
								class="user-icon__image"
								src={$user.picture}
								alt=""
								referrerpolicy="no-referrer"
							/>
						{:else}
							<Icon name="profile" />
						{/if}
					</div>
					<svg
						width="16"
						height="16"
						viewBox="0 0 16 16"
						fill="none"
						xmlns="http://www.w3.org/2000/svg"
						class="user-button__select-icon"
					>
						<path
							d="M2 10L7.55279 12.7764C7.83431 12.9172 8.16569 12.9172 8.44721 12.7764L14 10"
							stroke-width="1.5"
						/>
						<path
							d="M2 6L7.55279 3.22361C7.83431 3.08284 8.16569 3.08284 8.44721 3.22361L14 6"
							stroke-width="1.5"
						/>
					</svg>
				</div></Button
			>
		</div>
		<div class="bottom__ghost-actions">
>>>>>>> 8c54fd03
			<Button
				icon="keyboard"
				kind="ghost"
				style="neutral"
				tooltip="Keyboard Shortcuts"
				tooltipPosition="top"
				tooltipAlign="start"
				width={34}
				class="faded-btn"
			/>
			<Button
				icon="mail"
				kind="ghost"
				tooltip="Share feedback"
				tooltipPosition="top"
				tooltipAlign="start"
				width={34}
				class="faded-btn"
				onclick={() => {
					shareIssueModal?.show();
				}}
			/>
		</div>
	</div>
</nav>

<ContextMenu
	bind:this={contextMenuEl}
	leftClickTrigger={contextTriggerButton}
	side="right"
	verticalAlign="bottom"
>
	<ContextMenuSection>
		<ContextMenuItem
			label="Preferences"
			onclick={() => {
				contextMenuEl?.close();
			}}
		/>
	</ContextMenuSection>
	<ContextMenuSection title="Theme (⌘K)">
		<ContextMenuItem
			label="Dark"
			onclick={async () => {
				contextMenuEl?.close();
			}}
		/>
		<ContextMenuItem
			label="Light"
			onclick={async () => {
				contextMenuEl?.close();
			}}
		/>
		<ContextMenuItem
			label="System"
			onclick={async () => {
				contextMenuEl?.close();
			}}
		/>
	</ContextMenuSection>
	<ContextMenuSection>
		<ContextMenuItem
			label="Logout"
			onclick={async () => {
				contextMenuEl?.close();
			}}
		/>
	</ContextMenuSection>
</ContextMenu>

<KeyboardShortcutsModal bind:this={keyboardShortcutsModal} />
<ShareIssueModal bind:this={shareIssueModal} />

<style lang="postcss">
	.sidebar {
		display: flex;
		flex-direction: column;
		align-items: flex-start;
		justify-content: space-between;
		height: 100%;
		width: 50px;
		padding: 16px;
	}

	.top,
	.bottom {
		display: flex;
		flex-direction: column;
	}
	.top {
		gap: 4px;
	}
	.bottom {
		gap: 16px;
	}
	.bottom__primary-actions {
		display: flex;
		flex-direction: column;
		gap: 8px;
	}
	.bottom__ghost-actions {
		display: flex;
		flex-direction: column;
		gap: 2px;
	}

	/* USER BUTTON */
	.user-button {
		display: flex;
		flex-direction: column;
		justify-content: center;
		align-items: center;
		width: 34px;
		padding: 4px;
		gap: 4px;
	}

	.user-icon {
		display: flex;
		align-items: center;
		justify-content: center;
		width: 26px;
		height: 26px;
		background-color: var(--clr-core-pop-50);
		color: var(--clr-core-ntrl-100);
		border-radius: var(--radius-m);
		overflow: hidden;
	}

	.user-icon__image {
		width: 100%;
		height: 100%;
		object-fit: cover;
	}

	.user-button__select-icon {
		stroke: var(--label-clr);
		opacity: var(--icon-opacity);
		transition: opacity var(--transition-fast);
	}

	/*  */
	.active-page-indicator {
		content: '';
		position: absolute;
		left: 0;
		width: 12px;
		height: 18px;
		border-radius: var(--radius-m);
		background-color: var(--clr-theme-pop-element);
		transform: translateX(-50%) translateY(50%);
	}

	/* OVERRIDE BUTTON STYLES */
	:global(.sidebar .btn-square) {
		--label-clr: var(--clr-btn-ntrl-outline-text);
		--icon-opacity: var(--opacity-btn-icon-outline);

		& svg {
			width: 16px;
			height: 16px;
			stroke: currentColor;
			opacity: var(--icon-opacity);
			transition: opacity var(--transition-fast);
		}

		&:hover {
			--icon-opacity: var(--opacity-btn-icon-outline-hover);
		}
	}
	:global(.sidebar .btn-height-auto) {
		height: auto;
		border-radius: var(--radius-ml);
		padding: 0;
	}
	:global(.sidebar .btn-square) {
		aspect-ratio: 1 / 1;
		height: unset;
		border-radius: var(--radius-ml);
	}
	:global(.sidebar .btn-square.btn-active) {
		--icon-opacity: 1;
		--btn-bg: var(--clr-core-ntrl-100);
		--opacity-btn-bg: 1;

		/* workspace icon */
		--clr-workspace-legs: #d96842;
		--clr-workspace-top: #ff9774;

		/* branches icon */
		--clr-branches: #a486c8;

		/* target icon */
		--clr-target-bg: #ff9774;
		--clr-target-lines: #fff;

		/* history icon */
		--clr-history-bg: #fbdb79;
		--clr-history-arrows: #0a0a0a;
	}

	:global(.sidebar .faded-btn) {
		--icon-opacity: 0.4;

		&:hover {
			--icon-opacity: 0.6;
		}
	}
</style><|MERGE_RESOLUTION|>--- conflicted
+++ resolved
@@ -158,12 +158,6 @@
 		</div>
 	</div>
 	<div class="bottom">
-<<<<<<< HEAD
-		<div class="">
-			{#if routes.isSettingsPath}
-				<div class="active-page-indicator" in:slide={{ axis: 'x', duration: 150 }}></div>
-			{/if}
-=======
 		<div class="bottom__primary-actions">
 			<div>
 				{#if routes.isProjectSettingsPath}
@@ -178,46 +172,14 @@
 				/>
 			</div>
 
->>>>>>> 8c54fd03
 			<Button
 				kind="outline"
 				width={34}
-<<<<<<< HEAD
-				class={['btn-square', routes.isSettingsPath && 'btn-active']}
-			/>
-		</div>
-		<div bind:this={contextTriggerButton}>
-			<Button
-				kind="outline"
-				width={34}
-=======
->>>>>>> 8c54fd03
 				class="btn-height-auto"
 				onclick={() => {
 					contextMenuEl?.toggle();
 				}}
 			>
-<<<<<<< HEAD
-				<div class="user-button">
-					{#if $user?.picture}
-						<img
-							class="profile-picture"
-							src={$user.picture}
-							alt="Avatar"
-							referrerpolicy="no-referrer"
-						/>
-					{:else}
-						<div class="anon-icon">
-							<Icon name="profile" />
-						</div>
-					{/if}
-					<Icon name="select-chevron" />
-				</div>
-			</Button>
-		</div>
-
-		<div>
-=======
 				<div class="user-button" bind:this={contextTriggerButton}>
 					<div class="user-icon">
 						{#if $user?.picture}
@@ -252,7 +214,6 @@
 			>
 		</div>
 		<div class="bottom__ghost-actions">
->>>>>>> 8c54fd03
 			<Button
 				icon="keyboard"
 				kind="ghost"
