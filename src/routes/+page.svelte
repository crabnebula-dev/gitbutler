<script lang="ts">
	import { open } from '@tauri-apps/api/dialog';
	import type { LayoutData } from './$types';
	import { toasts } from '$lib';

	export let data: LayoutData;

	const { projects } = data;

	const onAddLocalRepositoryClick = async () => {
		const selectedPath = await open({
			directory: true,
			recursive: true
		});
		if (selectedPath === null) return;
		if (Array.isArray(selectedPath) && selectedPath.length !== 1) return;
		const projectPath = Array.isArray(selectedPath) ? selectedPath[0] : selectedPath;

		try {
			await projects.add({ path: projectPath });
		} catch (e: any) {
			toasts.error(e.message);
		}
	};
</script>

<div class="h-full w-full p-8">
	<div class="flex h-full flex-col">
		{#if $projects.length == 0}
			<div class="h-fill grid h-full grid-cols-2 items-center gap-4">
				<!-- right box, welcome text -->
				<div class="flex flex-col content-center space-y-4 p-4">
					<div class="m-0 p-0 text-xl text-zinc-300">
						<div class="font-bold">Welcome to GitButler.</div>
						<div class="mb-1 text-lg text-zinc-300">More than just version control.</div>
					</div>
					<div class="">
						GitButler is a tool to help you manage all the local work you do on your code projects.
					</div>
					<div class="">
						Think of us as a <strong>code concierge</strong>, a smart assistant for all the coding
						related tasks you need to do every day.
					</div>
					<ul class="space-y-4 pt-2 pb-4 text-zinc-400">
						<li class="flex flex-row space-x-3">
							<svg
								xmlns="http://www.w3.org/2000/svg"
								fill="none"
								viewBox="0 0 24 24"
								stroke-width="1.5"
								stroke="currentColor"
								class="h-8 w-8 flex-none"
							>
								<path
									stroke-linecap="round"
									stroke-linejoin="round"
									d="M21 16.811c0 .864-.933 1.405-1.683.977l-7.108-4.062a1.125 1.125 0 010-1.953l7.108-4.062A1.125 1.125 0 0121 8.688v8.123zM11.25 16.811c0 .864-.933 1.405-1.683.977l-7.108-4.062a1.125 1.125 0 010-1.953L9.567 7.71a1.125 1.125 0 011.683.977v8.123z"
								/>
							</svg>

							<span class="text-zinc-200"
								>Automatically recording everything you do in any of your butlered projects.</span
							>
						</li>
						<li class="flex flex-row space-x-3">
							<svg
								xmlns="http://www.w3.org/2000/svg"
								fill="none"
								viewBox="0 0 24 24"
								stroke-width="1.5"
								stroke="currentColor"
								class="h-8 w-8 flex-none"
							>
								<path
									stroke-linecap="round"
									stroke-linejoin="round"
									d="M21 11.25v8.25a1.5 1.5 0 01-1.5 1.5H5.25a1.5 1.5 0 01-1.5-1.5v-8.25M12 4.875A2.625 2.625 0 109.375 7.5H12m0-2.625V7.5m0-2.625A2.625 2.625 0 1114.625 7.5H12m0 0V21m-8.625-9.75h18c.621 0 1.125-.504 1.125-1.125v-1.5c0-.621-.504-1.125-1.125-1.125h-18c-.621 0-1.125.504-1.125 1.125v1.5c0 .621.504 1.125 1.125 1.125z"
								/>
							</svg>

							<span class="text-zinc-200"
								>Simplifying all your Git work, including committing, branching and pushing, to be
								easy and intuitive.
							</span>
						</li>
						<li class="flex flex-row space-x-3">
							<svg
								xmlns="http://www.w3.org/2000/svg"
								fill="none"
								viewBox="0 0 24 24"
								stroke-width="1.5"
								stroke="currentColor"
								class="h-8 w-8 flex-none"
							>
								<path
									stroke-linecap="round"
									stroke-linejoin="round"
									d="M15.75 15.75l-2.489-2.489m0 0a3.375 3.375 0 10-4.773-4.773 3.375 3.375 0 004.774 4.774zM21 12a9 9 0 11-18 0 9 9 0 0118 0z"
								/>
							</svg>

							<span class="text-zinc-200"
								>Helping you not just search for strings or past commits, but find useful context in
								the story of your code.
							</span>
						</li>
					</ul>
					<div class="pt-6">
						<a
							rel="noreferrer"
							target="_blank"
							href="https://help.gitbutler.com"
							class="mt-4 rounded-lg bg-zinc-700 px-4 py-3 text-base font-semibold leading-7 text-white"
						>
							Learn more <span aria-hidden="true">→</span></a
						>
					</div>
				</div>
				<!-- left box, add a new project -->
				<div class="text-center">
					<svg
						class="mx-auto h-12 w-12 text-gray-400"
						fill="none"
						viewBox="0 0 24 24"
						stroke="currentColor"
						aria-hidden="true"
					>
						<path
							vector-effect="non-scaling-stroke"
							stroke-linecap="round"
							stroke-linejoin="round"
							stroke-width="2"
							d="M9 13h6m-3-3v6m-9 1V7a2 2 0 012-2h6l2 2h6a2 2 0 012 2v8a2 2 0 01-2 2H5a2 2 0 01-2-2z"
						/>
					</svg>
					<h3 class="mt-2 text-lg font-semibold text-zinc-300">No projects</h3>
					<p class="mt-1 text-gray-500">Get started by tracking a project you're working on.</p>
					<div class="mt-6">
						<button
							on:click={onAddLocalRepositoryClick}
							type="button"
							class="inline-flex items-center rounded-md border border-transparent bg-blue-600 px-4 py-2 text-sm font-medium text-white shadow-sm hover:bg-blue-700 focus:outline-none focus:ring-2 focus:ring-blue-500 focus:ring-offset-2"
						>
							Start Tracking a Project
						</button>
					</div>
				</div>
			</div>
		{:else}
			<div class="select-none p-8">
				<div class="flex flex-col">
					<div class="flex flex-row justify-between">
						<div class="mb-1 text-xl text-zinc-300">
							My Projects
							<div class="mb-1 text-lg text-zinc-500">
								All the projects that I am currently assisting you with.
							</div>
						</div>
						<div>
							<button
								on:click={onAddLocalRepositoryClick}
								type="button"
								class="inline-flex items-center rounded-md border border-transparent bg-blue-600 px-4 py-2 text-sm font-medium text-white shadow-sm hover:bg-blue-700 focus:outline-none focus:ring-2 focus:ring-blue-500 focus:ring-offset-2"
							>
								Track a New Project
							</button>
						</div>
					</div>
					<div class="h-full max-h-screen overflow-auto">
						<div class="mt-4 grid grid-cols-1 gap-4 md:grid-cols-2 lg:grid-cols-3">
							{#each $projects as project}
								<a
									class="text-lg text-zinc-300 hover:text-zinc-200  "
									href="/projects/{project.id}/"
								>
									<div
										class="flex flex-col justify-between space-y-1 rounded-lg border border-zinc-700 border-t-zinc-600 border-t-[1] bg-zinc-700 shadow"
									>
										<div class="flex-grow-0 px-4 py-4">
											<div class="text-lg text-zinc-300 hover:text-zinc-200">
												{project.title}
											</div>
											<div class="break-words text-base text-zinc-500">
												{project.path}
											</div>
										</div>
<<<<<<< HEAD
										<div class="font-mono flex-grow-0 rounded-b-lg border-t border-zinc-600 bg-zinc-600 px-3 py-1 text-zinc-300">
=======
										<div
											class="flex-grow-0 rounded-b-lg border-t border-zinc-600 bg-zinc-600 px-3 py-1 font-mono text-zinc-300"
										>
>>>>>>> fd6bdb24
											{#if project.api}
												<div class="flex flex-row items-center space-x-2 ">
													<div class="h-2 w-2 rounded-full bg-green-700" />
													<div class="text-zinc-400">syncing</div>
												</div>
											{:else}
												<div class="flex flex-row items-center space-x-2 ">
													<div class="h-2 w-2 rounded-full bg-gray-400" />
													<div class="text-zinc-400">offline</div>
												</div>
											{/if}
										</div>
									</div>
								</a>
							{/each}
						</div>
					</div>
				</div>
			</div>
		{/if}
	</div>
</div><|MERGE_RESOLUTION|>--- conflicted
+++ resolved
@@ -184,13 +184,7 @@
 												{project.path}
 											</div>
 										</div>
-<<<<<<< HEAD
 										<div class="font-mono flex-grow-0 rounded-b-lg border-t border-zinc-600 bg-zinc-600 px-3 py-1 text-zinc-300">
-=======
-										<div
-											class="flex-grow-0 rounded-b-lg border-t border-zinc-600 bg-zinc-600 px-3 py-1 font-mono text-zinc-300"
-										>
->>>>>>> fd6bdb24
 											{#if project.api}
 												<div class="flex flex-row items-center space-x-2 ">
 													<div class="h-2 w-2 rounded-full bg-green-700" />
