--- conflicted
+++ resolved
@@ -17,7 +17,6 @@
     user.subscribe(posthog.identify);
 </script>
 
-<<<<<<< HEAD
 <div class="flex flex-col h-0 min-h-full bg-zinc-800 text-zinc-400">
     <header
         data-tauri-drag-region
@@ -25,63 +24,30 @@
     >
         <div class="ml-24">
             <BackForwardButtons />
-=======
-<header
-    data-tauri-drag-region
-    class="sticky top-0 z-50 flex flex-row items-center h-8 overflow-hidden border-b select-none  text-zinc-400 border-zinc-700 bg-zinc-900 "
->
-    <div class="ml-24">
-        <BackForwardButtons />
-    </div>
-    <div class="ml-6"><Breadcrumbs /></div>
-    <div class="flex-grow" />
-    <a
-        href="/users/"
-        class="flex items-center gap-2 mr-4 font-medium hover:text-zinc-200"
-    >
-        {#if $user}
-            {#if $user.picture}
-                <img
-                    class="inline-block w-6 h-6 rounded-full"
-                    src={$user.picture}
-                    alt="Avatar"
-                />
-            {/if}
-            <span>{$user.name}</span>
-        {:else}
-            <span>Connect to GitButler Cloud</span>
-        {/if}
-    </a>
-</header>
-
-<div class="h-0 min-h-full bg-zinc-800 text-zinc-400">
-    <!-- <div class="flex-1"> -->
-    <slot />
-    <!-- </div> -->
-
-    <!-- <div
-        class="flex items-center flex-shrink-0 h-6 border-t select-none border-zinc-700 bg-zinc-900 "
-    >
-        <div class="flex flex-row items-center ml-4 space-x-2">
-            <div class="w-2 h-2 bg-green-700 rounded-full" />
-            <div>Up to date</div>
->>>>>>> 139cdb84
         </div>
         <div class="ml-6"><Breadcrumbs /></div>
         <div class="flex-grow" />
-        <a href="/users/" class="mr-4 font-medium hover:text-zinc-200"
-            >{$user ? $user.email : "Login"}</a
+        <a
+            href="/users/"
+            class="flex items-center gap-2 mr-4 font-medium hover:text-zinc-200"
         >
+            {#if $user}
+                {#if $user.picture}
+                    <img
+                        class="inline-block w-6 h-6 rounded-full"
+                        src={$user.picture}
+                        alt="Avatar"
+                    />
+                {/if}
+                <span>{$user.name}</span>
+            {:else}
+                <span>Connect to GitButler Cloud</span>
+            {/if}
+        </a>
     </header>
 
     <div class="flex-grow bg-zinc-800 text-zinc-400">
-        <!-- <div class="flex-1"> -->
         <slot />
-        <!-- </div> -->
     </div>
-<<<<<<< HEAD
-=======
-    <div id="foo" class="h-8" /> -->
     <Toaster />
->>>>>>> 139cdb84
 </div>