--- conflicted
+++ resolved
@@ -4,12 +4,7 @@
 import posthog from 'posthog-js';
 import type { BaseBranchService } from '$lib/baseBranch/baseBranchService';
 import type { RemoteBranchService } from '$lib/stores/remoteBranches';
-<<<<<<< HEAD
-import type { BaseBranchService } from './baseBranch';
 import type { VirtualBranch, Hunk, LocalFile, NameConflictResolution } from './types';
-=======
-import type { Branch, Hunk, LocalFile, NameConflictResolution } from './types';
->>>>>>> 6692acd2
 import type { VirtualBranchService } from './virtualBranch';
 
 export class BranchController {
@@ -212,11 +207,7 @@
 		}
 	}
 
-<<<<<<< HEAD
-	async pushBranch(branchId: string, withForce: boolean): Promise<VirtualBranch | undefined> {
-=======
 	async pushBranch(branchId: string, withForce: boolean): Promise<void> {
->>>>>>> 6692acd2
 		try {
 			await invoke<void>('push_virtual_branch', {
 				projectId: this.projectId,
